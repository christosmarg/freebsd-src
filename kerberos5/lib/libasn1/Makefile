--- conflicted
+++ resolved
@@ -115,15 +115,10 @@
 	cp -f ${.IMPSRC} ${.TARGET}
 
 .hx.h:
-<<<<<<< HEAD
-	cp ${.IMPSRC} ${.TARGET}
+	cp -f ${.IMPSRC} ${.TARGET}
 
 NO_BEFOREBUILD_INCLUDES=
 
-=======
-	cp -f ${.IMPSRC} ${.TARGET}
-	
->>>>>>> 8c3d6a4a
 .include <bsd.lib.mk>
 
 .SUFFIXES: .h .c .x .hx
