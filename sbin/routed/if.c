--- conflicted
+++ resolved
@@ -42,11 +42,7 @@
 #include <sys/cdefs.h>
 __RCSID("$NetBSD$");
 #endif
-<<<<<<< HEAD
 #ident "$FreeBSD$"
-=======
-#ident "$Revision: 2.22 $"
->>>>>>> 8b336df1
 
 struct interface *ifnet;		/* all interfaces */
 
