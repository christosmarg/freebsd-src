/*-
 * Copyright (C) 1995, 1996, 1997, and 1998 WIDE Project.
 * All rights reserved.
 *
 * Redistribution and use in source and binary forms, with or without
 * modification, are permitted provided that the following conditions
 * are met:
 * 1. Redistributions of source code must retain the above copyright
 *    notice, this list of conditions and the following disclaimer.
 * 2. Redistributions in binary form must reproduce the above copyright
 *    notice, this list of conditions and the following disclaimer in the
 *    documentation and/or other materials provided with the distribution.
 * 3. Neither the name of the project nor the names of its contributors
 *    may be used to endorse or promote products derived from this software
 *    without specific prior written permission.
 *
 * THIS SOFTWARE IS PROVIDED BY THE PROJECT AND CONTRIBUTORS ``AS IS'' AND
 * ANY EXPRESS OR IMPLIED WARRANTIES, INCLUDING, BUT NOT LIMITED TO, THE
 * IMPLIED WARRANTIES OF MERCHANTABILITY AND FITNESS FOR A PARTICULAR PURPOSE
 * ARE DISCLAIMED.  IN NO EVENT SHALL THE PROJECT OR CONTRIBUTORS BE LIABLE
 * FOR ANY DIRECT, INDIRECT, INCIDENTAL, SPECIAL, EXEMPLARY, OR CONSEQUENTIAL
 * DAMAGES (INCLUDING, BUT NOT LIMITED TO, PROCUREMENT OF SUBSTITUTE GOODS
 * OR SERVICES; LOSS OF USE, DATA, OR PROFITS; OR BUSINESS INTERRUPTION)
 * HOWEVER CAUSED AND ON ANY THEORY OF LIABILITY, WHETHER IN CONTRACT, STRICT
 * LIABILITY, OR TORT (INCLUDING NEGLIGENCE OR OTHERWISE) ARISING IN ANY WAY
 * OUT OF THE USE OF THIS SOFTWARE, EVEN IF ADVISED OF THE POSSIBILITY OF
 * SUCH DAMAGE.
 *
 *	$KAME: in6.c,v 1.259 2002/01/21 11:37:50 keiichi Exp $
 */

/*-
 * Copyright (c) 1982, 1986, 1991, 1993
 *	The Regents of the University of California.  All rights reserved.
 *
 * Redistribution and use in source and binary forms, with or without
 * modification, are permitted provided that the following conditions
 * are met:
 * 1. Redistributions of source code must retain the above copyright
 *    notice, this list of conditions and the following disclaimer.
 * 2. Redistributions in binary form must reproduce the above copyright
 *    notice, this list of conditions and the following disclaimer in the
 *    documentation and/or other materials provided with the distribution.
 * 4. Neither the name of the University nor the names of its contributors
 *    may be used to endorse or promote products derived from this software
 *    without specific prior written permission.
 *
 * THIS SOFTWARE IS PROVIDED BY THE REGENTS AND CONTRIBUTORS ``AS IS'' AND
 * ANY EXPRESS OR IMPLIED WARRANTIES, INCLUDING, BUT NOT LIMITED TO, THE
 * IMPLIED WARRANTIES OF MERCHANTABILITY AND FITNESS FOR A PARTICULAR PURPOSE
 * ARE DISCLAIMED.  IN NO EVENT SHALL THE REGENTS OR CONTRIBUTORS BE LIABLE
 * FOR ANY DIRECT, INDIRECT, INCIDENTAL, SPECIAL, EXEMPLARY, OR CONSEQUENTIAL
 * DAMAGES (INCLUDING, BUT NOT LIMITED TO, PROCUREMENT OF SUBSTITUTE GOODS
 * OR SERVICES; LOSS OF USE, DATA, OR PROFITS; OR BUSINESS INTERRUPTION)
 * HOWEVER CAUSED AND ON ANY THEORY OF LIABILITY, WHETHER IN CONTRACT, STRICT
 * LIABILITY, OR TORT (INCLUDING NEGLIGENCE OR OTHERWISE) ARISING IN ANY WAY
 * OUT OF THE USE OF THIS SOFTWARE, EVEN IF ADVISED OF THE POSSIBILITY OF
 * SUCH DAMAGE.
 *
 *	@(#)in.c	8.2 (Berkeley) 11/15/93
 */

#include <sys/cdefs.h>
__FBSDID("$FreeBSD$");

#include "opt_compat.h"
#include "opt_inet.h"
#include "opt_inet6.h"

#include <sys/param.h>
#include <sys/eventhandler.h>
#include <sys/errno.h>
#include <sys/jail.h>
#include <sys/malloc.h>
#include <sys/lock.h>
#include <sys/rmlock.h>
#include <sys/socket.h>
#include <sys/socketvar.h>
#include <sys/sockio.h>
#include <sys/systm.h>
#include <sys/priv.h>
#include <sys/proc.h>
#include <sys/time.h>
#include <sys/kernel.h>
#include <sys/lock.h>
#include <sys/rmlock.h>
#include <sys/syslog.h>

#include <net/if.h>
#include <net/if_var.h>
#include <net/if_types.h>
#include <net/route.h>
#include <net/route_internal.h>
#include <net/if_dl.h>
#include <net/vnet.h>

#include <netinet/in.h>
#include <netinet/in_var.h>
#include <net/if_llatbl.h>
#include <net/if_llatbl_var.h>
#include <netinet/if_ether.h>
#include <netinet/in_systm.h>
#include <netinet/ip.h>
#include <netinet/in_pcb.h>
#include <netinet/ip_carp.h>

#include <netinet/ip6.h>
#include <netinet6/ip6_var.h>
#include <netinet6/nd6.h>
#include <netinet6/mld6_var.h>
#include <netinet6/ip6_mroute.h>
#include <netinet6/in6_ifattach.h>
#include <netinet6/scope6_var.h>
#include <netinet6/in6_pcb.h>

#include <net/rt_nhops.h>

VNET_DECLARE(int, icmp6_nodeinfo_oldmcprefix);
#define V_icmp6_nodeinfo_oldmcprefix	VNET(icmp6_nodeinfo_oldmcprefix)

/*
 * Definitions of some costant IP6 addresses.
 */
const struct in6_addr in6addr_any = IN6ADDR_ANY_INIT;
const struct in6_addr in6addr_loopback = IN6ADDR_LOOPBACK_INIT;
const struct in6_addr in6addr_nodelocal_allnodes =
	IN6ADDR_NODELOCAL_ALLNODES_INIT;
const struct in6_addr in6addr_linklocal_allnodes =
	IN6ADDR_LINKLOCAL_ALLNODES_INIT;
const struct in6_addr in6addr_linklocal_allrouters =
	IN6ADDR_LINKLOCAL_ALLROUTERS_INIT;
const struct in6_addr in6addr_linklocal_allv2routers =
	IN6ADDR_LINKLOCAL_ALLV2ROUTERS_INIT;

const struct in6_addr in6mask0 = IN6MASK0;
const struct in6_addr in6mask32 = IN6MASK32;
const struct in6_addr in6mask64 = IN6MASK64;
const struct in6_addr in6mask96 = IN6MASK96;
const struct in6_addr in6mask128 = IN6MASK128;

const struct sockaddr_in6 sa6_any =
	{ sizeof(sa6_any), AF_INET6, 0, 0, IN6ADDR_ANY_INIT, 0 };

static int in6_notify_ifa(struct ifnet *, struct in6_ifaddr *,
	struct in6_aliasreq *, int);
static void in6_unlink_ifa(struct in6_ifaddr *, struct ifnet *);

static int in6_validate_ifra(struct ifnet *, struct in6_aliasreq *,
    struct in6_ifaddr *, int);
static struct in6_ifaddr *in6_alloc_ifa(struct ifnet *,
    struct in6_aliasreq *, int flags);
static int in6_update_ifa_internal(struct ifnet *, struct in6_aliasreq *,
    struct in6_ifaddr *, int, int);
static int in6_broadcast_ifa(struct ifnet *, struct in6_aliasreq *,
    struct in6_ifaddr *, int);

#define ifa2ia6(ifa)	((struct in6_ifaddr *)(ifa))
#define ia62ifa(ia6)	(&((ia6)->ia_ifa))


void
in6_newaddrmsg(struct in6_ifaddr *ia, int cmd)
{
	struct sockaddr_dl gateway;
	struct sockaddr_in6 mask, addr;
	struct rtentry rt;

	/*
	 * initialize for rtmsg generation
	 */
	bzero(&gateway, sizeof(gateway));
	gateway.sdl_len = sizeof(gateway);
	gateway.sdl_family = AF_LINK;

	bzero(&rt, sizeof(rt));
	rt.rt_gateway = (struct sockaddr *)&gateway;
	memcpy(&mask, &ia->ia_prefixmask, sizeof(ia->ia_prefixmask));
	memcpy(&addr, &ia->ia_addr, sizeof(ia->ia_addr));
	rt_mask(&rt) = (struct sockaddr *)&mask;
	rt_key(&rt) = (struct sockaddr *)&addr;
	rt.rt_flags = RTF_HOST | RTF_STATIC;
	if (cmd == RTM_ADD)
		rt.rt_flags |= RTF_UP;
	/* Announce arrival of local address to all FIBs. */
	rt_newaddrmsg(cmd, &ia->ia_ifa, 0, &rt);
}

int
in6_mask2len(struct in6_addr *mask, u_char *lim0)
{
	int x = 0, y;
	u_char *lim = lim0, *p;

	/* ignore the scope_id part */
	if (lim0 == NULL || lim0 - (u_char *)mask > sizeof(*mask))
		lim = (u_char *)mask + sizeof(*mask);
	for (p = (u_char *)mask; p < lim; x++, p++) {
		if (*p != 0xff)
			break;
	}
	y = 0;
	if (p < lim) {
		for (y = 0; y < 8; y++) {
			if ((*p & (0x80 >> y)) == 0)
				break;
		}
	}

	/*
	 * when the limit pointer is given, do a stricter check on the
	 * remaining bits.
	 */
	if (p < lim) {
		if (y != 0 && (*p & (0x00ff >> y)) != 0)
			return (-1);
		for (p = p + 1; p < lim; p++)
			if (*p != 0)
				return (-1);
	}

	return x * 8 + y;
}

#ifdef COMPAT_FREEBSD32
struct in6_ndifreq32 {
	char ifname[IFNAMSIZ];
	uint32_t ifindex;
};
#define	SIOCGDEFIFACE32_IN6	_IOWR('i', 86, struct in6_ndifreq32)
#endif

int
in6_control(struct socket *so, u_long cmd, caddr_t data,
    struct ifnet *ifp, struct thread *td)
{
	struct	in6_ifreq *ifr = (struct in6_ifreq *)data;
	struct	in6_ifaddr *ia = NULL;
	struct	in6_aliasreq *ifra = (struct in6_aliasreq *)data;
	struct sockaddr_in6 *sa6;
	int carp_attached = 0;
	int error;
	u_long ocmd = cmd;

	/*
	 * Compat to make pre-10.x ifconfig(8) operable.
	 */
	if (cmd == OSIOCAIFADDR_IN6)
		cmd = SIOCAIFADDR_IN6;

	switch (cmd) {
	case SIOCGETSGCNT_IN6:
	case SIOCGETMIFCNT_IN6:
		/*
		 * XXX mrt_ioctl has a 3rd, unused, FIB argument in route.c.
		 * We cannot see how that would be needed, so do not adjust the
		 * KPI blindly; more likely should clean up the IPv4 variant.
		 */
		return (mrt6_ioctl ? mrt6_ioctl(cmd, data) : EOPNOTSUPP);
	}

	switch (cmd) {
	case SIOCAADDRCTL_POLICY:
	case SIOCDADDRCTL_POLICY:
		if (td != NULL) {
			error = priv_check(td, PRIV_NETINET_ADDRCTRL6);
			if (error)
				return (error);
		}
		return (in6_src_ioctl(cmd, data));
	}

	if (ifp == NULL)
		return (EOPNOTSUPP);

	switch (cmd) {
	case SIOCSNDFLUSH_IN6:
	case SIOCSPFXFLUSH_IN6:
	case SIOCSRTRFLUSH_IN6:
	case SIOCSDEFIFACE_IN6:
	case SIOCSIFINFO_FLAGS:
	case SIOCSIFINFO_IN6:
		if (td != NULL) {
			error = priv_check(td, PRIV_NETINET_ND6);
			if (error)
				return (error);
		}
		/* FALLTHROUGH */
	case OSIOCGIFINFO_IN6:
	case SIOCGIFINFO_IN6:
	case SIOCGDRLST_IN6:
	case SIOCGPRLST_IN6:
	case SIOCGNBRINFO_IN6:
	case SIOCGDEFIFACE_IN6:
		return (nd6_ioctl(cmd, data, ifp));

#ifdef COMPAT_FREEBSD32
	case SIOCGDEFIFACE32_IN6:
		{
			struct in6_ndifreq ndif;
			struct in6_ndifreq32 *ndif32;

			error = nd6_ioctl(SIOCGDEFIFACE_IN6, (caddr_t)&ndif,
			    ifp);
			if (error)
				return (error);
			ndif32 = (struct in6_ndifreq32 *)data;
			ndif32->ifindex = ndif.ifindex;
			return (0);
		}
#endif
	}

	switch (cmd) {
	case SIOCSIFPREFIX_IN6:
	case SIOCDIFPREFIX_IN6:
	case SIOCAIFPREFIX_IN6:
	case SIOCCIFPREFIX_IN6:
	case SIOCSGIFPREFIX_IN6:
	case SIOCGIFPREFIX_IN6:
		log(LOG_NOTICE,
		    "prefix ioctls are now invalidated. "
		    "please use ifconfig.\n");
		return (EOPNOTSUPP);
	}

	switch (cmd) {
	case SIOCSSCOPE6:
		if (td != NULL) {
			error = priv_check(td, PRIV_NETINET_SCOPE6);
			if (error)
				return (error);
		}
		/* FALLTHROUGH */
	case SIOCGSCOPE6:
	case SIOCGSCOPE6DEF:
		return (scope6_ioctl(cmd, data, ifp));
	}

	/*
	 * Find address for this interface, if it exists.
	 *
	 * In netinet code, we have checked ifra_addr in SIOCSIF*ADDR operation
	 * only, and used the first interface address as the target of other
	 * operations (without checking ifra_addr).  This was because netinet
	 * code/API assumed at most 1 interface address per interface.
	 * Since IPv6 allows a node to assign multiple addresses
	 * on a single interface, we almost always look and check the
	 * presence of ifra_addr, and reject invalid ones here.
	 * It also decreases duplicated code among SIOC*_IN6 operations.
	 */
	switch (cmd) {
	case SIOCAIFADDR_IN6:
	case SIOCSIFPHYADDR_IN6:
		sa6 = &ifra->ifra_addr;
		break;
	case SIOCSIFADDR_IN6:
	case SIOCGIFADDR_IN6:
	case SIOCSIFDSTADDR_IN6:
	case SIOCSIFNETMASK_IN6:
	case SIOCGIFDSTADDR_IN6:
	case SIOCGIFNETMASK_IN6:
	case SIOCDIFADDR_IN6:
	case SIOCGIFPSRCADDR_IN6:
	case SIOCGIFPDSTADDR_IN6:
	case SIOCGIFAFLAG_IN6:
	case SIOCSNDFLUSH_IN6:
	case SIOCSPFXFLUSH_IN6:
	case SIOCSRTRFLUSH_IN6:
	case SIOCGIFALIFETIME_IN6:
	case SIOCSIFALIFETIME_IN6:
	case SIOCGIFSTAT_IN6:
	case SIOCGIFSTAT_ICMP6:
		sa6 = &ifr->ifr_addr;
		break;
	case SIOCSIFADDR:
	case SIOCSIFBRDADDR:
	case SIOCSIFDSTADDR:
	case SIOCSIFNETMASK:
		/*
		 * Although we should pass any non-INET6 ioctl requests
		 * down to driver, we filter some legacy INET requests.
		 * Drivers trust SIOCSIFADDR et al to come from an already
		 * privileged layer, and do not perform any credentials
		 * checks or input validation.
		 */
		return (EINVAL);
	default:
		sa6 = NULL;
		break;
	}
	if (sa6 && sa6->sin6_family == AF_INET6) {
		if (sa6->sin6_scope_id != 0)
			error = sa6_embedscope(sa6, 0);
		else
			error = in6_setscope(&sa6->sin6_addr, ifp, NULL);
		if (error != 0)
			return (error);
		if (td != NULL && (error = prison_check_ip6(td->td_ucred,
		    &sa6->sin6_addr)) != 0)
			return (error);
		ia = in6ifa_ifpwithaddr(ifp, &sa6->sin6_addr);
	} else
		ia = NULL;

	switch (cmd) {
	case SIOCSIFADDR_IN6:
	case SIOCSIFDSTADDR_IN6:
	case SIOCSIFNETMASK_IN6:
		/*
		 * Since IPv6 allows a node to assign multiple addresses
		 * on a single interface, SIOCSIFxxx ioctls are deprecated.
		 */
		/* we decided to obsolete this command (20000704) */
		error = EINVAL;
		goto out;

	case SIOCDIFADDR_IN6:
		/*
		 * for IPv4, we look for existing in_ifaddr here to allow
		 * "ifconfig if0 delete" to remove the first IPv4 address on
		 * the interface.  For IPv6, as the spec allows multiple
		 * interface address from the day one, we consider "remove the
		 * first one" semantics to be not preferable.
		 */
		if (ia == NULL) {
			error = EADDRNOTAVAIL;
			goto out;
		}
		/* FALLTHROUGH */
	case SIOCAIFADDR_IN6:
		/*
		 * We always require users to specify a valid IPv6 address for
		 * the corresponding operation.
		 */
		if (ifra->ifra_addr.sin6_family != AF_INET6 ||
		    ifra->ifra_addr.sin6_len != sizeof(struct sockaddr_in6)) {
			error = EAFNOSUPPORT;
			goto out;
		}

		if (td != NULL) {
			error = priv_check(td, (cmd == SIOCDIFADDR_IN6) ?
			    PRIV_NET_DELIFADDR : PRIV_NET_ADDIFADDR);
			if (error)
				goto out;
		}
		/* FALLTHROUGH */
	case SIOCGIFSTAT_IN6:
	case SIOCGIFSTAT_ICMP6:
		if (ifp->if_afdata[AF_INET6] == NULL) {
			error = EPFNOSUPPORT;
			goto out;
		}
		break;

	case SIOCGIFADDR_IN6:
		/* This interface is basically deprecated. use SIOCGIFCONF. */
		/* FALLTHROUGH */
	case SIOCGIFAFLAG_IN6:
	case SIOCGIFNETMASK_IN6:
	case SIOCGIFDSTADDR_IN6:
	case SIOCGIFALIFETIME_IN6:
		/* must think again about its semantics */
		if (ia == NULL) {
			error = EADDRNOTAVAIL;
			goto out;
		}
		break;

	case SIOCSIFALIFETIME_IN6:
	    {
		struct in6_addrlifetime *lt;

		if (td != NULL) {
			error = priv_check(td, PRIV_NETINET_ALIFETIME6);
			if (error)
				goto out;
		}
		if (ia == NULL) {
			error = EADDRNOTAVAIL;
			goto out;
		}
		/* sanity for overflow - beware unsigned */
		lt = &ifr->ifr_ifru.ifru_lifetime;
		if (lt->ia6t_vltime != ND6_INFINITE_LIFETIME &&
		    lt->ia6t_vltime + time_uptime < time_uptime) {
			error = EINVAL;
			goto out;
		}
		if (lt->ia6t_pltime != ND6_INFINITE_LIFETIME &&
		    lt->ia6t_pltime + time_uptime < time_uptime) {
			error = EINVAL;
			goto out;
		}
		break;
	    }
	}

	switch (cmd) {
	case SIOCGIFADDR_IN6:
		ifr->ifr_addr = ia->ia_addr;
		if ((error = sa6_recoverscope(&ifr->ifr_addr)) != 0)
			goto out;
		break;

	case SIOCGIFDSTADDR_IN6:
		if ((ifp->if_flags & IFF_POINTOPOINT) == 0) {
			error = EINVAL;
			goto out;
		}
		/*
		 * XXX: should we check if ifa_dstaddr is NULL and return
		 * an error?
		 */
		ifr->ifr_dstaddr = ia->ia_dstaddr;
		if ((error = sa6_recoverscope(&ifr->ifr_dstaddr)) != 0)
			goto out;
		break;

	case SIOCGIFNETMASK_IN6:
		ifr->ifr_addr = ia->ia_prefixmask;
		break;

	case SIOCGIFAFLAG_IN6:
		ifr->ifr_ifru.ifru_flags6 = ia->ia6_flags;
		break;

	case SIOCGIFSTAT_IN6:
		COUNTER_ARRAY_COPY(((struct in6_ifextra *)
		    ifp->if_afdata[AF_INET6])->in6_ifstat,
		    &ifr->ifr_ifru.ifru_stat,
		    sizeof(struct in6_ifstat) / sizeof(uint64_t));
		break;

	case SIOCGIFSTAT_ICMP6:
		COUNTER_ARRAY_COPY(((struct in6_ifextra *)
		    ifp->if_afdata[AF_INET6])->icmp6_ifstat,
		    &ifr->ifr_ifru.ifru_icmp6stat,
		    sizeof(struct icmp6_ifstat) / sizeof(uint64_t));
		break;

	case SIOCGIFALIFETIME_IN6:
		ifr->ifr_ifru.ifru_lifetime = ia->ia6_lifetime;
		if (ia->ia6_lifetime.ia6t_vltime != ND6_INFINITE_LIFETIME) {
			time_t maxexpire;
			struct in6_addrlifetime *retlt =
			    &ifr->ifr_ifru.ifru_lifetime;

			/*
			 * XXX: adjust expiration time assuming time_t is
			 * signed.
			 */
			maxexpire = (-1) &
			    ~((time_t)1 << ((sizeof(maxexpire) * 8) - 1));
			if (ia->ia6_lifetime.ia6t_vltime <
			    maxexpire - ia->ia6_updatetime) {
				retlt->ia6t_expire = ia->ia6_updatetime +
				    ia->ia6_lifetime.ia6t_vltime;
			} else
				retlt->ia6t_expire = maxexpire;
		}
		if (ia->ia6_lifetime.ia6t_pltime != ND6_INFINITE_LIFETIME) {
			time_t maxexpire;
			struct in6_addrlifetime *retlt =
			    &ifr->ifr_ifru.ifru_lifetime;

			/*
			 * XXX: adjust expiration time assuming time_t is
			 * signed.
			 */
			maxexpire = (-1) &
			    ~((time_t)1 << ((sizeof(maxexpire) * 8) - 1));
			if (ia->ia6_lifetime.ia6t_pltime <
			    maxexpire - ia->ia6_updatetime) {
				retlt->ia6t_preferred = ia->ia6_updatetime +
				    ia->ia6_lifetime.ia6t_pltime;
			} else
				retlt->ia6t_preferred = maxexpire;
		}
		break;

	case SIOCSIFALIFETIME_IN6:
		ia->ia6_lifetime = ifr->ifr_ifru.ifru_lifetime;
		/* for sanity */
		if (ia->ia6_lifetime.ia6t_vltime != ND6_INFINITE_LIFETIME) {
			ia->ia6_lifetime.ia6t_expire =
				time_uptime + ia->ia6_lifetime.ia6t_vltime;
		} else
			ia->ia6_lifetime.ia6t_expire = 0;
		if (ia->ia6_lifetime.ia6t_pltime != ND6_INFINITE_LIFETIME) {
			ia->ia6_lifetime.ia6t_preferred =
				time_uptime + ia->ia6_lifetime.ia6t_pltime;
		} else
			ia->ia6_lifetime.ia6t_preferred = 0;
		break;

	case SIOCAIFADDR_IN6:
	{
		struct nd_prefixctl pr0;
		struct nd_prefix *pr;

		/*
		 * first, make or update the interface address structure,
		 * and link it to the list.
		 */
		if ((error = in6_update_ifa(ifp, ifra, ia, 0)) != 0)
			goto out;
		if (ia != NULL)
			ifa_free(&ia->ia_ifa);
		if ((ia = in6ifa_ifpwithaddr(ifp, &ifra->ifra_addr.sin6_addr))
		    == NULL) {
			/*
			 * this can happen when the user specify the 0 valid
			 * lifetime.
			 */
			break;
		}

		if (cmd == ocmd && ifra->ifra_vhid > 0) {
			if (carp_attach_p != NULL)
				error = (*carp_attach_p)(&ia->ia_ifa,
				    ifra->ifra_vhid);
			else
				error = EPROTONOSUPPORT;
			if (error)
				goto out;
			else
				carp_attached = 1;
		}

		/*
		 * then, make the prefix on-link on the interface.
		 * XXX: we'd rather create the prefix before the address, but
		 * we need at least one address to install the corresponding
		 * interface route, so we configure the address first.
		 */

		/*
		 * convert mask to prefix length (prefixmask has already
		 * been validated in in6_update_ifa().
		 */
		bzero(&pr0, sizeof(pr0));
		pr0.ndpr_ifp = ifp;
		pr0.ndpr_plen = in6_mask2len(&ifra->ifra_prefixmask.sin6_addr,
		    NULL);
		if (pr0.ndpr_plen == 128) {
			/* we don't need to install a host route. */
			goto aifaddr_out;
		}
		pr0.ndpr_prefix = ifra->ifra_addr;
		/* apply the mask for safety. */
		IN6_MASK_ADDR(&pr0.ndpr_prefix.sin6_addr,
		    &ifra->ifra_prefixmask.sin6_addr);

		/*
		 * XXX: since we don't have an API to set prefix (not address)
		 * lifetimes, we just use the same lifetimes as addresses.
		 * The (temporarily) installed lifetimes can be overridden by
		 * later advertised RAs (when accept_rtadv is non 0), which is
		 * an intended behavior.
		 */
		pr0.ndpr_raf_onlink = 1; /* should be configurable? */
		pr0.ndpr_raf_auto =
		    ((ifra->ifra_flags & IN6_IFF_AUTOCONF) != 0);
		pr0.ndpr_vltime = ifra->ifra_lifetime.ia6t_vltime;
		pr0.ndpr_pltime = ifra->ifra_lifetime.ia6t_pltime;

		/* add the prefix if not yet. */
		if ((pr = nd6_prefix_lookup(&pr0)) == NULL) {
			/*
			 * nd6_prelist_add will install the corresponding
			 * interface route.
			 */
			if ((error = nd6_prelist_add(&pr0, NULL, &pr)) != 0) {
				if (carp_attached)
					(*carp_detach_p)(&ia->ia_ifa);
				goto out;
			}
			if (pr == NULL) {
				if (carp_attached)
					(*carp_detach_p)(&ia->ia_ifa);
				log(LOG_ERR, "nd6_prelist_add succeeded but "
				    "no prefix\n");
				error = EINVAL;
				goto out;
			}
		}

		/* relate the address to the prefix */
		if (ia->ia6_ndpr == NULL) {
			ia->ia6_ndpr = pr;
			pr->ndpr_refcnt++;

			/*
			 * If this is the first autoconf address from the
			 * prefix, create a temporary address as well
			 * (when required).
			 */
			if ((ia->ia6_flags & IN6_IFF_AUTOCONF) &&
			    V_ip6_use_tempaddr && pr->ndpr_refcnt == 1) {
				int e;
				if ((e = in6_tmpifadd(ia, 1, 0)) != 0) {
					log(LOG_NOTICE, "in6_control: failed "
					    "to create a temporary address, "
					    "errno=%d\n", e);
				}
			}
		}

		/*
		 * this might affect the status of autoconfigured addresses,
		 * that is, this address might make other addresses detached.
		 */
		pfxlist_onlink_check();
aifaddr_out:
		if (error != 0 || ia == NULL)
			break;
		/*
		 * Try to clear the flag when a new IPv6 address is added
		 * onto an IFDISABLED interface and it succeeds.
		 */
		if (ND_IFINFO(ifp)->flags & ND6_IFF_IFDISABLED) {
			struct in6_ndireq nd;

			memset(&nd, 0, sizeof(nd));
			nd.ndi.flags = ND_IFINFO(ifp)->flags;
			nd.ndi.flags &= ~ND6_IFF_IFDISABLED;
			if (nd6_ioctl(SIOCSIFINFO_FLAGS, (caddr_t)&nd, ifp) < 0)
				log(LOG_NOTICE, "SIOCAIFADDR_IN6: "
				    "SIOCSIFINFO_FLAGS for -ifdisabled "
				    "failed.");
			/*
			 * Ignore failure of clearing the flag intentionally.
			 * The failure means address duplication was detected.
			 */
		}
		EVENTHANDLER_INVOKE(ifaddr_event, ifp);
		break;
	}

	case SIOCDIFADDR_IN6:
	{
		struct nd_prefix *pr;

		/*
		 * If the address being deleted is the only one that owns
		 * the corresponding prefix, expire the prefix as well.
		 * XXX: theoretically, we don't have to worry about such
		 * relationship, since we separate the address management
		 * and the prefix management.  We do this, however, to provide
		 * as much backward compatibility as possible in terms of
		 * the ioctl operation.
		 * Note that in6_purgeaddr() will decrement ndpr_refcnt.
		 */
		pr = ia->ia6_ndpr;
		in6_purgeaddr(&ia->ia_ifa);
		if (pr && pr->ndpr_refcnt == 0)
			prelist_remove(pr);
		EVENTHANDLER_INVOKE(ifaddr_event, ifp);
		break;
	}

	default:
		if (ifp->if_ioctl == NULL) {
			error = EOPNOTSUPP;
			goto out;
		}
		error = (*ifp->if_ioctl)(ifp, cmd, data);
		goto out;
	}

	error = 0;
out:
	if (ia != NULL)
		ifa_free(&ia->ia_ifa);
	return (error);
}


/*
 * Join necessary multicast groups.  Factored out from in6_update_ifa().
 * This entire work should only be done once, for the default FIB.
 */
static int
in6_update_ifa_join_mc(struct ifnet *ifp, struct in6_aliasreq *ifra,
    struct in6_ifaddr *ia, int flags, struct in6_multi **in6m_sol)
{
	char ip6buf[INET6_ADDRSTRLEN];
	struct in6_addr mltaddr;
	struct in6_multi_mship *imm;
	int delay, error;

	KASSERT(in6m_sol != NULL, ("%s: in6m_sol is NULL", __func__));

	/* Join solicited multicast addr for new host id. */
	bzero(&mltaddr, sizeof(struct in6_addr));
	mltaddr.s6_addr32[0] = IPV6_ADDR_INT32_MLL;
	mltaddr.s6_addr32[2] = htonl(1);
	mltaddr.s6_addr32[3] = ifra->ifra_addr.sin6_addr.s6_addr32[3];
	mltaddr.s6_addr8[12] = 0xff;
	if ((error = in6_setscope(&mltaddr, ifp, NULL)) != 0) {
		/* XXX: should not happen */
		log(LOG_ERR, "%s: in6_setscope failed\n", __func__);
		goto cleanup;
	}
	delay = error = 0;
	if ((flags & IN6_IFAUPDATE_DADDELAY)) {
		/*
		 * We need a random delay for DAD on the address being
		 * configured.  It also means delaying transmission of the
		 * corresponding MLD report to avoid report collision.
		 * [RFC 4861, Section 6.3.7]
		 */
		delay = arc4random() % (MAX_RTR_SOLICITATION_DELAY * hz);
	}
	imm = in6_joingroup(ifp, &mltaddr, &error, delay);
	if (imm == NULL) {
		nd6log((LOG_WARNING, "%s: in6_joingroup failed for %s on %s "
		    "(errno=%d)\n", __func__, ip6_sprintf(ip6buf, &mltaddr),
		    if_name(ifp), error));
		goto cleanup;
	}
	LIST_INSERT_HEAD(&ia->ia6_memberships, imm, i6mm_chain);
	*in6m_sol = imm->i6mm_maddr;

	/*
	 * Join link-local all-nodes address.
	 */
	mltaddr = in6addr_linklocal_allnodes;
	if ((error = in6_setscope(&mltaddr, ifp, NULL)) != 0)
		goto cleanup; /* XXX: should not fail */

	imm = in6_joingroup(ifp, &mltaddr, &error, 0);
	if (imm == NULL) {
		nd6log((LOG_WARNING, "%s: in6_joingroup failed for %s on %s "
		    "(errno=%d)\n", __func__, ip6_sprintf(ip6buf, &mltaddr),
		    if_name(ifp), error));
		goto cleanup;
	}
	LIST_INSERT_HEAD(&ia->ia6_memberships, imm, i6mm_chain);

	/*
	 * Join node information group address.
	 */
	delay = 0;
	if ((flags & IN6_IFAUPDATE_DADDELAY)) {
		/*
		 * The spec does not say anything about delay for this group,
		 * but the same logic should apply.
		 */
		delay = arc4random() % (MAX_RTR_SOLICITATION_DELAY * hz);
	}
	if (in6_nigroup(ifp, NULL, -1, &mltaddr) == 0) {
		/* XXX jinmei */
		imm = in6_joingroup(ifp, &mltaddr, &error, delay);
		if (imm == NULL)
			nd6log((LOG_WARNING,
			    "%s: in6_joingroup failed for %s on %s "
			    "(errno=%d)\n", __func__, ip6_sprintf(ip6buf,
			    &mltaddr), if_name(ifp), error));
			/* XXX not very fatal, go on... */
		else
			LIST_INSERT_HEAD(&ia->ia6_memberships, imm, i6mm_chain);
	}
	if (V_icmp6_nodeinfo_oldmcprefix &&
	    in6_nigroup_oldmcprefix(ifp, NULL, -1, &mltaddr) == 0) {
		imm = in6_joingroup(ifp, &mltaddr, &error, delay);
		if (imm == NULL)
			nd6log((LOG_WARNING,
			    "%s: in6_joingroup failed for %s on %s "
			    "(errno=%d)\n", __func__, ip6_sprintf(ip6buf,
			    &mltaddr), if_name(ifp), error));
			/* XXX not very fatal, go on... */
		else
			LIST_INSERT_HEAD(&ia->ia6_memberships, imm, i6mm_chain);
	}

	/*
	 * Join interface-local all-nodes address.
	 * (ff01::1%ifN, and ff01::%ifN/32)
	 */
	mltaddr = in6addr_nodelocal_allnodes;
	if ((error = in6_setscope(&mltaddr, ifp, NULL)) != 0)
		goto cleanup; /* XXX: should not fail */

	imm = in6_joingroup(ifp, &mltaddr, &error, 0);
	if (imm == NULL) {
		nd6log((LOG_WARNING, "%s: in6_joingroup failed for %s on %s "
		    "(errno=%d)\n", __func__, ip6_sprintf(ip6buf,
		    &mltaddr), if_name(ifp), error));
		goto cleanup;
	}
	LIST_INSERT_HEAD(&ia->ia6_memberships, imm, i6mm_chain);

cleanup:
	return (error);
}

/*
 * Update parameters of an IPv6 interface address.
 * If necessary, a new entry is created and linked into address chains.
 * This function is separated from in6_control().
 */
int
in6_update_ifa(struct ifnet *ifp, struct in6_aliasreq *ifra,
    struct in6_ifaddr *ia, int flags)
{
	int error, hostIsNew = 0;

	if ((error = in6_validate_ifra(ifp, ifra, ia, flags)) != 0)
		return (error);

	if (ia == NULL) {
		hostIsNew = 1;
		if ((ia = in6_alloc_ifa(ifp, ifra, flags)) == NULL)
			return (ENOBUFS);
	}

	error = in6_update_ifa_internal(ifp, ifra, ia, hostIsNew, flags);
	if (error != 0) {
		if (hostIsNew != 0) {
			in6_unlink_ifa(ia, ifp);
			ifa_free(&ia->ia_ifa);
		}
		return (error);
	}

	if (hostIsNew)
		error = in6_broadcast_ifa(ifp, ifra, ia, flags);

	return (error);
}

/*
 * Fill in basic IPv6 address request info.
 */
void
in6_prepare_ifra(struct in6_aliasreq *ifra, const struct in6_addr *addr,
    const struct in6_addr *mask)
{

	memset(ifra, 0, sizeof(struct in6_aliasreq));

	ifra->ifra_addr.sin6_family = AF_INET6;
	ifra->ifra_addr.sin6_len = sizeof(struct sockaddr_in6);
	if (addr != NULL)
		ifra->ifra_addr.sin6_addr = *addr;

	ifra->ifra_prefixmask.sin6_family = AF_INET6;
	ifra->ifra_prefixmask.sin6_len = sizeof(struct sockaddr_in6);
	if (mask != NULL)
		ifra->ifra_prefixmask.sin6_addr = *mask;
}

static int
in6_validate_ifra(struct ifnet *ifp, struct in6_aliasreq *ifra,
    struct in6_ifaddr *ia, int flags)
{
	int plen = -1;
	struct sockaddr_in6 dst6;
	struct in6_addrlifetime *lt;
	char ip6buf[INET6_ADDRSTRLEN];

	/* Validate parameters */
	if (ifp == NULL || ifra == NULL) /* this maybe redundant */
		return (EINVAL);

	/*
	 * The destination address for a p2p link must have a family
	 * of AF_UNSPEC or AF_INET6.
	 */
	if ((ifp->if_flags & IFF_POINTOPOINT) != 0 &&
	    ifra->ifra_dstaddr.sin6_family != AF_INET6 &&
	    ifra->ifra_dstaddr.sin6_family != AF_UNSPEC)
		return (EAFNOSUPPORT);

	/*
	 * Validate address
	 */
	if (ifra->ifra_addr.sin6_len != sizeof(struct sockaddr_in6) ||
	    ifra->ifra_addr.sin6_family != AF_INET6)
		return (EINVAL);

	/*
	 * validate ifra_prefixmask.  don't check sin6_family, netmask
	 * does not carry fields other than sin6_len.
	 */
	if (ifra->ifra_prefixmask.sin6_len > sizeof(struct sockaddr_in6))
		return (EINVAL);
	/*
	 * Because the IPv6 address architecture is classless, we require
	 * users to specify a (non 0) prefix length (mask) for a new address.
	 * We also require the prefix (when specified) mask is valid, and thus
	 * reject a non-consecutive mask.
	 */
	if (ia == NULL && ifra->ifra_prefixmask.sin6_len == 0)
		return (EINVAL);
	if (ifra->ifra_prefixmask.sin6_len != 0) {
		plen = in6_mask2len(&ifra->ifra_prefixmask.sin6_addr,
		    (u_char *)&ifra->ifra_prefixmask +
		    ifra->ifra_prefixmask.sin6_len);
		if (plen <= 0)
			return (EINVAL);
	} else {
		/*
		 * In this case, ia must not be NULL.  We just use its prefix
		 * length.
		 */
		plen = in6_mask2len(&ia->ia_prefixmask.sin6_addr, NULL);
	}
	/*
	 * If the destination address on a p2p interface is specified,
	 * and the address is a scoped one, validate/set the scope
	 * zone identifier.
	 */
	dst6 = ifra->ifra_dstaddr;
	if ((ifp->if_flags & (IFF_POINTOPOINT|IFF_LOOPBACK)) != 0 &&
	    (dst6.sin6_family == AF_INET6)) {
		struct in6_addr in6_tmp;
		u_int32_t zoneid;

		in6_tmp = dst6.sin6_addr;
		if (in6_setscope(&in6_tmp, ifp, &zoneid))
			return (EINVAL); /* XXX: should be impossible */

		if (dst6.sin6_scope_id != 0) {
			if (dst6.sin6_scope_id != zoneid)
				return (EINVAL);
		} else		/* user omit to specify the ID. */
			dst6.sin6_scope_id = zoneid;

		/* convert into the internal form */
		if (sa6_embedscope(&dst6, 0))
			return (EINVAL); /* XXX: should be impossible */
	}
	/* Modify original ifra_dstaddr to reflect changes */
	ifra->ifra_dstaddr = dst6;

	/*
	 * The destination address can be specified only for a p2p or a
	 * loopback interface.  If specified, the corresponding prefix length
	 * must be 128.
	 */
	if (ifra->ifra_dstaddr.sin6_family == AF_INET6) {
		if ((ifp->if_flags & (IFF_POINTOPOINT|IFF_LOOPBACK)) == 0) {
			/* XXX: noisy message */
			nd6log((LOG_INFO, "in6_update_ifa: a destination can "
			    "be specified for a p2p or a loopback IF only\n"));
			return (EINVAL);
		}
		if (plen != 128) {
			nd6log((LOG_INFO, "in6_update_ifa: prefixlen should "
			    "be 128 when dstaddr is specified\n"));
			return (EINVAL);
		}
	}
	/* lifetime consistency check */
	lt = &ifra->ifra_lifetime;
	if (lt->ia6t_pltime > lt->ia6t_vltime)
		return (EINVAL);
	if (lt->ia6t_vltime == 0) {
		/*
		 * the following log might be noisy, but this is a typical
		 * configuration mistake or a tool's bug.
		 */
		nd6log((LOG_INFO,
		    "in6_update_ifa: valid lifetime is 0 for %s\n",
		    ip6_sprintf(ip6buf, &ifra->ifra_addr.sin6_addr)));

		if (ia == NULL)
			return (0); /* there's nothing to do */
	}

	/* Check prefix mask */
	if (ia != NULL && ifra->ifra_prefixmask.sin6_len != 0) {
		/*
		 * We prohibit changing the prefix length of an existing
		 * address, because
		 * + such an operation should be rare in IPv6, and
		 * + the operation would confuse prefix management.
		 */
		if (ia->ia_prefixmask.sin6_len != 0 &&
		    in6_mask2len(&ia->ia_prefixmask.sin6_addr, NULL) != plen) {
			nd6log((LOG_INFO, "in6_validate_ifa: the prefix length "
			    "of an existing %s address should not be changed\n",
			    ip6_sprintf(ip6buf, &ia->ia_addr.sin6_addr)));

			return (EINVAL);
		}
	}

	return (0);
}


/*
 * Allocate a new ifaddr and link it into chains.
 */
static struct in6_ifaddr *
in6_alloc_ifa(struct ifnet *ifp, struct in6_aliasreq *ifra, int flags)
{
	struct in6_ifaddr *ia;

	/*
	 * When in6_alloc_ifa() is called in a process of a received
	 * RA, it is called under an interrupt context.  So, we should
	 * call malloc with M_NOWAIT.
	 */
	ia = (struct in6_ifaddr *)ifa_alloc(sizeof(*ia), M_NOWAIT);
	if (ia == NULL)
		return (NULL);
	LIST_INIT(&ia->ia6_memberships);
	/* Initialize the address and masks, and put time stamp */
	ia->ia_ifa.ifa_addr = (struct sockaddr *)&ia->ia_addr;
	ia->ia_addr.sin6_family = AF_INET6;
	ia->ia_addr.sin6_len = sizeof(ia->ia_addr);
	/* XXX: Can we assign ,sin6_addr and skip the rest? */
	ia->ia_addr = ifra->ifra_addr;
	ia->ia6_createtime = time_uptime;
	if ((ifp->if_flags & (IFF_POINTOPOINT | IFF_LOOPBACK)) != 0) {
		/*
		 * Some functions expect that ifa_dstaddr is not
		 * NULL for p2p interfaces.
		 */
		ia->ia_ifa.ifa_dstaddr =
		    (struct sockaddr *)&ia->ia_dstaddr;
	} else {
		ia->ia_ifa.ifa_dstaddr = NULL;
	}

	/* set prefix mask if any */
	ia->ia_ifa.ifa_netmask = (struct sockaddr *)&ia->ia_prefixmask;
	if (ifra->ifra_prefixmask.sin6_len != 0) {
		ia->ia_prefixmask.sin6_family = AF_INET6;
		ia->ia_prefixmask.sin6_len = ifra->ifra_prefixmask.sin6_len;
		ia->ia_prefixmask.sin6_addr = ifra->ifra_prefixmask.sin6_addr;
	}

	ia->ia_ifp = ifp;
	ifa_ref(&ia->ia_ifa);			/* if_addrhead */
	IF_ADDR_WLOCK(ifp);
	TAILQ_INSERT_TAIL(&ifp->if_addrhead, &ia->ia_ifa, ifa_link);
	IF_ADDR_WUNLOCK(ifp);

	ifa_ref(&ia->ia_ifa);			/* in6_ifaddrhead */
	IN6_IFADDR_WLOCK();
	TAILQ_INSERT_TAIL(&V_in6_ifaddrhead, ia, ia_link);
	LIST_INSERT_HEAD(IN6ADDR_HASH(&ia->ia_addr.sin6_addr), ia, ia6_hash);
	IN6_IFADDR_WUNLOCK();

	return (ia);
}

/*
 * Update/configure interface address parameters:
 *
 * 1) Update lifetime
 * 2) Update interface metric ad flags
 * 3) Notify other subsystems
 */
static int
in6_update_ifa_internal(struct ifnet *ifp, struct in6_aliasreq *ifra,
    struct in6_ifaddr *ia, int hostIsNew, int flags)
{
	int error;

	/* update timestamp */
	ia->ia6_updatetime = time_uptime;

	/*
	 * Set lifetimes.  We do not refer to ia6t_expire and ia6t_preferred
	 * to see if the address is deprecated or invalidated, but initialize
	 * these members for applications.
	 */
	ia->ia6_lifetime = ifra->ifra_lifetime;
	if (ia->ia6_lifetime.ia6t_vltime != ND6_INFINITE_LIFETIME) {
		ia->ia6_lifetime.ia6t_expire =
		    time_uptime + ia->ia6_lifetime.ia6t_vltime;
	} else
		ia->ia6_lifetime.ia6t_expire = 0;
	if (ia->ia6_lifetime.ia6t_pltime != ND6_INFINITE_LIFETIME) {
		ia->ia6_lifetime.ia6t_preferred =
		    time_uptime + ia->ia6_lifetime.ia6t_pltime;
	} else
		ia->ia6_lifetime.ia6t_preferred = 0;

	/*
	 * backward compatibility - if IN6_IFF_DEPRECATED is set from the
	 * userland, make it deprecated.
	 */
	if ((ifra->ifra_flags & IN6_IFF_DEPRECATED) != 0) {
		ia->ia6_lifetime.ia6t_pltime = 0;
		ia->ia6_lifetime.ia6t_preferred = time_uptime;
	}

	/*
	 * configure address flags.
	 */
	ia->ia6_flags = ifra->ifra_flags;

	/*
	 * Make the address tentative before joining multicast addresses,
	 * so that corresponding MLD responses would not have a tentative
	 * source address.
	 */
	ia->ia6_flags &= ~IN6_IFF_DUPLICATED;	/* safety */
	if (hostIsNew && in6if_do_dad(ifp))
		ia->ia6_flags |= IN6_IFF_TENTATIVE;

	/* DAD should be performed after ND6_IFF_IFDISABLED is cleared. */
	if (ND_IFINFO(ifp)->flags & ND6_IFF_IFDISABLED)
		ia->ia6_flags |= IN6_IFF_TENTATIVE;

	/* notify other subsystems */
	error = in6_notify_ifa(ifp, ia, ifra, hostIsNew);

	return (error);
}

/*
 * Do link-level ifa job:
 * 1) Add lle entry for added address
 * 2) Notifies routing socket users about new address
 * 3) join appropriate multicast group
 * 4) start DAD if enabled
 */
static int
in6_broadcast_ifa(struct ifnet *ifp, struct in6_aliasreq *ifra,
    struct in6_ifaddr *ia, int flags)
{
	struct in6_multi *in6m_sol;
	int error = 0;

	/* Add local address to lltable, if necessary (ex. on p2p link). */
	if ((error = nd6_add_ifa_lle(ia)) != 0) {
		in6_purgeaddr(&ia->ia_ifa);
		ifa_free(&ia->ia_ifa);
		return (error);
	}

	/* Join necessary multicast groups. */
	in6m_sol = NULL;
	if ((ifp->if_flags & IFF_MULTICAST) != 0) {
		error = in6_update_ifa_join_mc(ifp, ifra, ia, flags, &in6m_sol);
		if (error != 0) {
			in6_purgeaddr(&ia->ia_ifa);
			ifa_free(&ia->ia_ifa);
			return (error);
		}
	}

	/*
	 * Perform DAD, if needed.
	 * XXX It may be of use, if we can administratively disable DAD.
	 */
	if (in6if_do_dad(ifp) && ((ifra->ifra_flags & IN6_IFF_NODAD) == 0) &&
	    (ia->ia6_flags & IN6_IFF_TENTATIVE))
	{
		int delay, mindelay, maxdelay;

		delay = 0;
		if ((flags & IN6_IFAUPDATE_DADDELAY)) {
			/*
			 * We need to impose a delay before sending an NS
			 * for DAD.  Check if we also needed a delay for the
			 * corresponding MLD message.  If we did, the delay
			 * should be larger than the MLD delay (this could be
			 * relaxed a bit, but this simple logic is at least
			 * safe).
			 * XXX: Break data hiding guidelines and look at
			 * state for the solicited multicast group.
			 */
			mindelay = 0;
			if (in6m_sol != NULL &&
			    in6m_sol->in6m_state == MLD_REPORTING_MEMBER) {
				mindelay = in6m_sol->in6m_timer;
			}
			maxdelay = MAX_RTR_SOLICITATION_DELAY * hz;
			if (maxdelay - mindelay == 0)
				delay = 0;
			else {
				delay =
				    (arc4random() % (maxdelay - mindelay)) +
				    mindelay;
			}
		}
		nd6_dad_start((struct ifaddr *)ia, delay);
	}

	in6_newaddrmsg(ia, RTM_ADD);
	ifa_free(&ia->ia_ifa);
	return (error);
}

void
in6_purgeaddr(struct ifaddr *ifa)
{
	struct ifnet *ifp = ifa->ifa_ifp;
	struct in6_ifaddr *ia = (struct in6_ifaddr *) ifa;
	struct in6_multi_mship *imm;
	int plen, error;

	if (ifa->ifa_carp)
		(*carp_detach_p)(ifa);

	/*
	 * Remove the loopback route to the interface address.
	 * The check for the current setting of "nd6_useloopback"
	 * is not needed.
	 */
	if (ia->ia_flags & IFA_RTSELF) {
		error = ifa_del_loopback_route((struct ifaddr *)ia,
		    (struct sockaddr *)&ia->ia_addr);
		if (error == 0)
			ia->ia_flags &= ~IFA_RTSELF;
	}

	/* stop DAD processing */
	nd6_dad_stop(ifa);

	/* Remove local address entry from lltable. */
	nd6_rem_ifa_lle(ia);

	/* Leave multicast groups. */
	while ((imm = LIST_FIRST(&ia->ia6_memberships)) != NULL) {
		LIST_REMOVE(imm, i6mm_chain);
		in6_leavegroup(imm);
	}
	plen = in6_mask2len(&ia->ia_prefixmask.sin6_addr, NULL); /* XXX */
	if ((ia->ia_flags & IFA_ROUTE) && plen == 128) {
		error = rtinit(&(ia->ia_ifa), RTM_DELETE, ia->ia_flags |
		    (ia->ia_dstaddr.sin6_family == AF_INET6) ? RTF_HOST : 0);
		if (error != 0)
			log(LOG_INFO, "%s: err=%d, destination address delete "
			    "failed\n", __func__, error);
		ia->ia_flags &= ~IFA_ROUTE;
	}

	in6_newaddrmsg(ia, RTM_DELETE);
	in6_unlink_ifa(ia, ifp);
}

static void
in6_unlink_ifa(struct in6_ifaddr *ia, struct ifnet *ifp)
{
	char ip6buf[INET6_ADDRSTRLEN];

	IF_ADDR_WLOCK(ifp);
	TAILQ_REMOVE(&ifp->if_addrhead, &ia->ia_ifa, ifa_link);
	IF_ADDR_WUNLOCK(ifp);
	ifa_free(&ia->ia_ifa);			/* if_addrhead */

	/*
	 * Defer the release of what might be the last reference to the
	 * in6_ifaddr so that it can't be freed before the remainder of the
	 * cleanup.
	 */
	IN6_IFADDR_WLOCK();
	TAILQ_REMOVE(&V_in6_ifaddrhead, ia, ia_link);
	LIST_REMOVE(ia, ia6_hash);
	IN6_IFADDR_WUNLOCK();

	/*
	 * Release the reference to the base prefix.  There should be a
	 * positive reference.
	 */
	if (ia->ia6_ndpr == NULL) {
		nd6log((LOG_NOTICE,
		    "in6_unlink_ifa: autoconf'ed address "
		    "%s has no prefix\n", ip6_sprintf(ip6buf, IA6_IN6(ia))));
	} else {
		ia->ia6_ndpr->ndpr_refcnt--;
		ia->ia6_ndpr = NULL;
	}

	/*
	 * Also, if the address being removed is autoconf'ed, call
	 * pfxlist_onlink_check() since the release might affect the status of
	 * other (detached) addresses.
	 */
	if ((ia->ia6_flags & IN6_IFF_AUTOCONF)) {
		pfxlist_onlink_check();
	}
	ifa_free(&ia->ia_ifa);			/* in6_ifaddrhead */
}

/*
 * Notifies other other subsystems about address change/arrival:
 * 1) Notifies device handler on first IPv6 address assignment
 * 2) Handle routing table changes for P2P links and route
 * 3) Handle routing table changes for address host route
 */
static int
in6_notify_ifa(struct ifnet *ifp, struct in6_ifaddr *ia,
    struct in6_aliasreq *ifra, int hostIsNew)
{
	int	error = 0, plen, ifacount = 0;
	struct ifaddr *ifa;
	struct sockaddr_in6 *pdst;
	char ip6buf[INET6_ADDRSTRLEN];

	/*
	 * Give the interface a chance to initialize
	 * if this is its first address,
	 */
	if (hostIsNew != 0) {
		IF_ADDR_RLOCK(ifp);
		TAILQ_FOREACH(ifa, &ifp->if_addrhead, ifa_link) {
			if (ifa->ifa_addr->sa_family != AF_INET6)
				continue;
			ifacount++;
		}
		IF_ADDR_RUNLOCK(ifp);
	}

	if (ifacount <= 1 && ifp->if_ioctl) {
		error = (*ifp->if_ioctl)(ifp, SIOCSIFADDR, (caddr_t)ia);
		if (error)
			return (error);
	}

	/*
	 * If a new destination address is specified, scrub the old one and
	 * install the new destination.  Note that the interface must be
	 * p2p or loopback.
	 */
	pdst = &ifra->ifra_dstaddr;
	if (pdst->sin6_family == AF_INET6 &&
	    !IN6_ARE_ADDR_EQUAL(&pdst->sin6_addr, &ia->ia_dstaddr.sin6_addr)) {
		if ((ia->ia_flags & IFA_ROUTE) != 0 &&
		    (rtinit(&(ia->ia_ifa), (int)RTM_DELETE, RTF_HOST) != 0)) {
			nd6log((LOG_ERR, "in6_update_ifa_internal: failed to "
			    "remove a route to the old destination: %s\n",
			    ip6_sprintf(ip6buf, &ia->ia_addr.sin6_addr)));
			/* proceed anyway... */
		} else
			ia->ia_flags &= ~IFA_ROUTE;
		ia->ia_dstaddr = *pdst;
	}

	/*
	 * If a new destination address is specified for a point-to-point
	 * interface, install a route to the destination as an interface
	 * direct route.
	 * XXX: the logic below rejects assigning multiple addresses on a p2p
	 * interface that share the same destination.
	 */
	plen = in6_mask2len(&ia->ia_prefixmask.sin6_addr, NULL); /* XXX */
	if (!(ia->ia_flags & IFA_ROUTE) && plen == 128 &&
	    ia->ia_dstaddr.sin6_family == AF_INET6) {
		int rtflags = RTF_UP | RTF_HOST;
		/*
		 * Handle the case for ::1 .
		 */
		if (ifp->if_flags & IFF_LOOPBACK)
			ia->ia_flags |= IFA_RTSELF;
		error = rtinit(&ia->ia_ifa, RTM_ADD, ia->ia_flags | rtflags);
		if (error)
			return (error);
		ia->ia_flags |= IFA_ROUTE;
	}

	/*
	 * add a loopback route to self if not exists
	 */
	if (!(ia->ia_flags & IFA_RTSELF) && V_nd6_useloopback) {
		error = ifa_add_loopback_route((struct ifaddr *)ia,
		    (struct sockaddr *)&ia->ia_addr);
		if (error == 0)
			ia->ia_flags |= IFA_RTSELF;
	}

	return (error);
}

/*
 * Find an IPv6 interface link-local address specific to an interface.
 * ifaddr is returned referenced.
 */
struct in6_ifaddr *
in6ifa_ifpforlinklocal(struct ifnet *ifp, int ignoreflags)
{
	struct ifaddr *ifa;

	IF_ADDR_RLOCK(ifp);
	TAILQ_FOREACH(ifa, &ifp->if_addrhead, ifa_link) {
		if (ifa->ifa_addr->sa_family != AF_INET6)
			continue;
		if (IN6_IS_ADDR_LINKLOCAL(IFA_IN6(ifa))) {
			if ((((struct in6_ifaddr *)ifa)->ia6_flags &
			    ignoreflags) != 0)
				continue;
			ifa_ref(ifa);
			break;
		}
	}
	IF_ADDR_RUNLOCK(ifp);

	return ((struct in6_ifaddr *)ifa);
}


/*
 * find the internet address corresponding to a given address.
 * ifaddr is returned referenced.
 */
struct in6_ifaddr *
in6ifa_ifwithaddr(const struct in6_addr *addr, uint32_t zoneid)
{
	struct rm_priotracker in6_ifa_tracker;
	struct in6_ifaddr *ia;

	IN6_IFADDR_RLOCK(&in6_ifa_tracker);
	LIST_FOREACH(ia, IN6ADDR_HASH(addr), ia6_hash) {
		if (IN6_ARE_ADDR_EQUAL(IA6_IN6(ia), addr)) {
			if (zoneid != 0 &&
			    zoneid != ia->ia_addr.sin6_scope_id)
				continue;
			ifa_ref(&ia->ia_ifa);
			break;
		}
	}
	IN6_IFADDR_RUNLOCK(&in6_ifa_tracker);
	return (ia);
}

/*
 * find the internet address corresponding to a given interface and address.
 * ifaddr is returned referenced.
 */
struct in6_ifaddr *
in6ifa_ifpwithaddr(struct ifnet *ifp, struct in6_addr *addr)
{
	struct ifaddr *ifa;

	IF_ADDR_RLOCK(ifp);
	TAILQ_FOREACH(ifa, &ifp->if_addrhead, ifa_link) {
		if (ifa->ifa_addr->sa_family != AF_INET6)
			continue;
		if (IN6_ARE_ADDR_EQUAL(addr, IFA_IN6(ifa))) {
			ifa_ref(ifa);
			break;
		}
	}
	IF_ADDR_RUNLOCK(ifp);

	return ((struct in6_ifaddr *)ifa);
}

/*
 * Find a link-local scoped address on ifp and return it if any.
 */
struct in6_ifaddr *
in6ifa_llaonifp(struct ifnet *ifp)
{
	struct sockaddr_in6 *sin6;
	struct ifaddr *ifa;

	if (ND_IFINFO(ifp)->flags & ND6_IFF_IFDISABLED)
		return (NULL);
	if_addr_rlock(ifp);
	TAILQ_FOREACH(ifa, &ifp->if_addrhead, ifa_link) {
		if (ifa->ifa_addr->sa_family != AF_INET6)
			continue;
		sin6 = (struct sockaddr_in6 *)ifa->ifa_addr;
		if (IN6_IS_SCOPE_LINKLOCAL(&sin6->sin6_addr) ||
		    IN6_IS_ADDR_MC_INTFACELOCAL(&sin6->sin6_addr) ||
		    IN6_IS_ADDR_MC_NODELOCAL(&sin6->sin6_addr))
			break;
	}
	if_addr_runlock(ifp);

	return ((struct in6_ifaddr *)ifa);
}

/*
 * Convert IP6 address to printable (loggable) representation. Caller
 * has to make sure that ip6buf is at least INET6_ADDRSTRLEN long.
 */
static char digits[] = "0123456789abcdef";
char *
ip6_sprintf(char *ip6buf, const struct in6_addr *addr)
{
	int i, cnt = 0, maxcnt = 0, idx = 0, index = 0;
	char *cp;
	const u_int16_t *a = (const u_int16_t *)addr;
	const u_int8_t *d;
	int dcolon = 0, zero = 0;

	cp = ip6buf;

	for (i = 0; i < 8; i++) {
		if (*(a + i) == 0) {
			cnt++;
			if (cnt == 1)
				idx = i;
		}
		else if (maxcnt < cnt) {
			maxcnt = cnt;
			index = idx;
			cnt = 0;
		}
	}
	if (maxcnt < cnt) {
		maxcnt = cnt;
		index = idx;
	}

	for (i = 0; i < 8; i++) {
		if (dcolon == 1) {
			if (*a == 0) {
				if (i == 7)
					*cp++ = ':';
				a++;
				continue;
			} else
				dcolon = 2;
		}
		if (*a == 0) {
			if (dcolon == 0 && *(a + 1) == 0 && i == index) {
				if (i == 0)
					*cp++ = ':';
				*cp++ = ':';
				dcolon = 1;
			} else {
				*cp++ = '0';
				*cp++ = ':';
			}
			a++;
			continue;
		}
		d = (const u_char *)a;
		/* Try to eliminate leading zeros in printout like in :0001. */
		zero = 1;
		*cp = digits[*d >> 4];
		if (*cp != '0') {
			zero = 0;
			cp++;
		}
		*cp = digits[*d++ & 0xf];
		if (zero == 0 || (*cp != '0')) {
			zero = 0;
			cp++;
		}
		*cp = digits[*d >> 4];
		if (zero == 0 || (*cp != '0')) {
			zero = 0;
			cp++;
		}
		*cp++ = digits[*d & 0xf];
		*cp++ = ':';
		a++;
	}
	*--cp = '\0';
	return (ip6buf);
}

int
in6_localaddr(struct in6_addr *in6)
{
	struct rm_priotracker in6_ifa_tracker;
	struct in6_ifaddr *ia;

	if (IN6_IS_ADDR_LOOPBACK(in6) || IN6_IS_ADDR_LINKLOCAL(in6))
		return 1;

	IN6_IFADDR_RLOCK(&in6_ifa_tracker);
	TAILQ_FOREACH(ia, &V_in6_ifaddrhead, ia_link) {
		if (IN6_ARE_MASKED_ADDR_EQUAL(in6, &ia->ia_addr.sin6_addr,
		    &ia->ia_prefixmask.sin6_addr)) {
			IN6_IFADDR_RUNLOCK(&in6_ifa_tracker);
			return 1;
		}
	}
	IN6_IFADDR_RUNLOCK(&in6_ifa_tracker);

	return (0);
}

/*
 * Return 1 if an internet address is for the local host and configured
 * on one of its interfaces.
 */
int
in6_localip(struct in6_addr *in6)
{
	struct rm_priotracker in6_ifa_tracker;
	struct in6_ifaddr *ia;

	IN6_IFADDR_RLOCK(&in6_ifa_tracker);
	LIST_FOREACH(ia, IN6ADDR_HASH(in6), ia6_hash) {
		if (IN6_ARE_ADDR_EQUAL(in6, &ia->ia_addr.sin6_addr)) {
			IN6_IFADDR_RUNLOCK(&in6_ifa_tracker);
			return (1);
		}
	}
	IN6_IFADDR_RUNLOCK(&in6_ifa_tracker);
	return (0);
}
 
/*
 * Return 1 if an internet address is configured on an interface.
 */
int
in6_ifhasaddr(struct ifnet *ifp, struct in6_addr *addr)
{
	struct in6_addr in6;
	struct ifaddr *ifa;
	struct in6_ifaddr *ia6;

	in6 = *addr;
	if (in6_clearscope(&in6))
		return (0);
	in6_setscope(&in6, ifp, NULL);

	IF_ADDR_RLOCK(ifp);
	TAILQ_FOREACH(ifa, &ifp->if_addrhead, ifa_link) {
		if (ifa->ifa_addr->sa_family != AF_INET6)
			continue;
		ia6 = (struct in6_ifaddr *)ifa;
		if (IN6_ARE_ADDR_EQUAL(&ia6->ia_addr.sin6_addr, &in6)) {
			IF_ADDR_RUNLOCK(ifp);
			return (1);
		}
	}
	IF_ADDR_RUNLOCK(ifp);

	return (0);
}

int
in6_is_addr_deprecated(struct sockaddr_in6 *sa6)
{
	struct rm_priotracker in6_ifa_tracker;
	struct in6_ifaddr *ia;

	IN6_IFADDR_RLOCK(&in6_ifa_tracker);
	LIST_FOREACH(ia, IN6ADDR_HASH(&sa6->sin6_addr), ia6_hash) {
		if (IN6_ARE_ADDR_EQUAL(IA6_IN6(ia), &sa6->sin6_addr)) {
			if (ia->ia6_flags & IN6_IFF_DEPRECATED) {
				IN6_IFADDR_RUNLOCK(&in6_ifa_tracker);
				return (1); /* true */
			}
			break;
		}
	}
	IN6_IFADDR_RUNLOCK(&in6_ifa_tracker);

	return (0);		/* false */
}

/*
 * return length of part which dst and src are equal
 * hard coding...
 */
int
in6_matchlen(struct in6_addr *src, struct in6_addr *dst)
{
	int match = 0;
	u_char *s = (u_char *)src, *d = (u_char *)dst;
	u_char *lim = s + 16, r;

	while (s < lim)
		if ((r = (*d++ ^ *s++)) != 0) {
			while (r < 128) {
				match++;
				r <<= 1;
			}
			break;
		} else
			match += 8;
	return match;
}

/* XXX: to be scope conscious */
int
in6_are_prefix_equal(struct in6_addr *p1, struct in6_addr *p2, int len)
{
	int bytelen, bitlen;

	/* sanity check */
	if (0 > len || len > 128) {
		log(LOG_ERR, "in6_are_prefix_equal: invalid prefix length(%d)\n",
		    len);
		return (0);
	}

	bytelen = len / 8;
	bitlen = len % 8;

	if (bcmp(&p1->s6_addr, &p2->s6_addr, bytelen))
		return (0);
	if (bitlen != 0 &&
	    p1->s6_addr[bytelen] >> (8 - bitlen) !=
	    p2->s6_addr[bytelen] >> (8 - bitlen))
		return (0);

	return (1);
}

void
in6_prefixlen2mask(struct in6_addr *maskp, int len)
{
	u_char maskarray[8] = {0x80, 0xc0, 0xe0, 0xf0, 0xf8, 0xfc, 0xfe, 0xff};
	int bytelen, bitlen, i;

	/* sanity check */
	if (0 > len || len > 128) {
		log(LOG_ERR, "in6_prefixlen2mask: invalid prefix length(%d)\n",
		    len);
		return;
	}

	bzero(maskp, sizeof(*maskp));
	bytelen = len / 8;
	bitlen = len % 8;
	for (i = 0; i < bytelen; i++)
		maskp->s6_addr[i] = 0xff;
	if (bitlen)
		maskp->s6_addr[bytelen] = maskarray[bitlen - 1];
}

int
in6_ifawithifp_lla(struct ifnet *ifp, struct in6_addr *dst)
{
	struct ifaddr *ifa;
	struct in6_ifaddr *ifa6;
	struct in6_addr a6;

	KASSERT(IN6_IS_SCOPE_LINKLOCAL(dst), ("Non-linklocal address"));

	a6 = *dst;
	in6_setllascope(&a6, ifp);

	IF_ADDR_RLOCK(ifp);
	TAILQ_FOREACH(ifa, &ifp->if_addrhead, ifa_link) {
		if (ifa->ifa_addr->sa_family != AF_INET6)
			continue;
		ifa6 = (struct in6_ifaddr *)ifa;
		if (IN6_ARE_ADDR_EQUAL(&a6, &ifa6->ia_addr.sin6_addr)) {
			IF_ADDR_RUNLOCK(ifp);
			return (1);
		}
	}
	IF_ADDR_RUNLOCK(ifp);

	return (0);
}

/*
 * return the best address out of the same scope. if no address was
 * found, return the first valid address from designated IF.
 */
struct in6_ifaddr *
in6_ifawithifp(struct ifnet *ifp, struct in6_addr *dst)
{
	int dst_scope =	in6_addrscope(dst), blen = -1, tlen;
	struct ifaddr *ifa;
	struct in6_ifaddr *besta = 0;
	struct in6_ifaddr *dep[2];	/* last-resort: deprecated */

	dep[0] = dep[1] = NULL;

	/*
	 * We first look for addresses in the same scope.
	 * If there is one, return it.
	 * If two or more, return one which matches the dst longest.
	 * If none, return one of global addresses assigned other ifs.
	 */
	IF_ADDR_RLOCK(ifp);
	TAILQ_FOREACH(ifa, &ifp->if_addrhead, ifa_link) {
		if (ifa->ifa_addr->sa_family != AF_INET6)
			continue;
		if (((struct in6_ifaddr *)ifa)->ia6_flags & IN6_IFF_ANYCAST)
			continue; /* XXX: is there any case to allow anycast? */
		if (((struct in6_ifaddr *)ifa)->ia6_flags & IN6_IFF_NOTREADY)
			continue; /* don't use this interface */
		if (((struct in6_ifaddr *)ifa)->ia6_flags & IN6_IFF_DETACHED)
			continue;
		if (((struct in6_ifaddr *)ifa)->ia6_flags & IN6_IFF_DEPRECATED) {
			if (V_ip6_use_deprecated)
				dep[0] = (struct in6_ifaddr *)ifa;
			continue;
		}

		if (dst_scope == in6_addrscope(IFA_IN6(ifa))) {
			/*
			 * call in6_matchlen() as few as possible
			 */
			if (besta) {
				if (blen == -1)
					blen = in6_matchlen(&besta->ia_addr.sin6_addr, dst);
				tlen = in6_matchlen(IFA_IN6(ifa), dst);
				if (tlen > blen) {
					blen = tlen;
					besta = (struct in6_ifaddr *)ifa;
				}
			} else
				besta = (struct in6_ifaddr *)ifa;
		}
	}
	if (besta) {
		ifa_ref(&besta->ia_ifa);
		IF_ADDR_RUNLOCK(ifp);
		return (besta);
	}

	TAILQ_FOREACH(ifa, &ifp->if_addrhead, ifa_link) {
		if (ifa->ifa_addr->sa_family != AF_INET6)
			continue;
		if (((struct in6_ifaddr *)ifa)->ia6_flags & IN6_IFF_ANYCAST)
			continue; /* XXX: is there any case to allow anycast? */
		if (((struct in6_ifaddr *)ifa)->ia6_flags & IN6_IFF_NOTREADY)
			continue; /* don't use this interface */
		if (((struct in6_ifaddr *)ifa)->ia6_flags & IN6_IFF_DETACHED)
			continue;
		if (((struct in6_ifaddr *)ifa)->ia6_flags & IN6_IFF_DEPRECATED) {
			if (V_ip6_use_deprecated)
				dep[1] = (struct in6_ifaddr *)ifa;
			continue;
		}

		if (ifa != NULL)
			ifa_ref(ifa);
		IF_ADDR_RUNLOCK(ifp);
		return (struct in6_ifaddr *)ifa;
	}

	/* use the last-resort values, that are, deprecated addresses */
	if (dep[0]) {
		ifa_ref((struct ifaddr *)dep[0]);
		IF_ADDR_RUNLOCK(ifp);
		return dep[0];
	}
	if (dep[1]) {
		ifa_ref((struct ifaddr *)dep[1]);
		IF_ADDR_RUNLOCK(ifp);
		return dep[1];
	}

	IF_ADDR_RUNLOCK(ifp);
	return NULL;
}

/*
 * perform DAD when interface becomes IFF_UP.
 */
void
in6_if_up(struct ifnet *ifp)
{
	struct ifaddr *ifa;
	struct in6_ifaddr *ia;

	IF_ADDR_RLOCK(ifp);
	TAILQ_FOREACH(ifa, &ifp->if_addrhead, ifa_link) {
		if (ifa->ifa_addr->sa_family != AF_INET6)
			continue;
		ia = (struct in6_ifaddr *)ifa;
		if (ia->ia6_flags & IN6_IFF_TENTATIVE) {
			/*
			 * The TENTATIVE flag was likely set by hand
			 * beforehand, implicitly indicating the need for DAD.
			 * We may be able to skip the random delay in this
			 * case, but we impose delays just in case.
			 */
			nd6_dad_start(ifa,
			    arc4random() % (MAX_RTR_SOLICITATION_DELAY * hz));
		}
	}
	IF_ADDR_RUNLOCK(ifp);

	/*
	 * special cases, like 6to4, are handled in in6_ifattach
	 */
	in6_ifattach(ifp, NULL);
}

int
in6if_do_dad(struct ifnet *ifp)
{
	if ((ifp->if_flags & IFF_LOOPBACK) != 0)
		return (0);

	if ((ND_IFINFO(ifp)->flags & ND6_IFF_IFDISABLED) ||
	    (ND_IFINFO(ifp)->flags & ND6_IFF_NO_DAD))
		return (0);

	/*
	 * Our DAD routine requires the interface up and running.
	 * However, some interfaces can be up before the RUNNING
	 * status.  Additionaly, users may try to assign addresses
	 * before the interface becomes up (or running).
	 * We simply skip DAD in such a case as a work around.
	 * XXX: we should rather mark "tentative" on such addresses,
	 * and do DAD after the interface becomes ready.
	 */
	if (!((ifp->if_flags & IFF_UP) &&
	    (ifp->if_drv_flags & IFF_DRV_RUNNING)))
		return (0);

	return (1);
}

/*
 * Calculate max IPv6 MTU through all the interfaces and store it
 * to in6_maxmtu.
 */
void
in6_setmaxmtu(void)
{
	unsigned long maxmtu = 0;
	struct ifnet *ifp;

	IFNET_RLOCK_NOSLEEP();
	TAILQ_FOREACH(ifp, &V_ifnet, if_link) {
		/* this function can be called during ifnet initialization */
		if (!ifp->if_afdata[AF_INET6])
			continue;
		if ((ifp->if_flags & IFF_LOOPBACK) == 0 &&
		    IN6_LINKMTU(ifp) > maxmtu)
			maxmtu = IN6_LINKMTU(ifp);
	}
	IFNET_RUNLOCK_NOSLEEP();
	if (maxmtu)	/* update only when maxmtu is positive */
		V_in6_maxmtu = maxmtu;
}

/*
 * Provide the length of interface identifiers to be used for the link attached
 * to the given interface.  The length should be defined in "IPv6 over
 * xxx-link" document.  Note that address architecture might also define
 * the length for a particular set of address prefixes, regardless of the
 * link type.  As clarified in rfc2462bis, those two definitions should be
 * consistent, and those really are as of August 2004.
 */
int
in6_if2idlen(struct ifnet *ifp)
{
	switch (ifp->if_type) {
	case IFT_ETHER:		/* RFC2464 */
	case IFT_PROPVIRTUAL:	/* XXX: no RFC. treat it as ether */
	case IFT_L2VLAN:	/* ditto */
	case IFT_IEEE80211:	/* ditto */
	case IFT_INFINIBAND:
		return (64);
	case IFT_FDDI:		/* RFC2467 */
		return (64);
	case IFT_ISO88025:	/* RFC2470 (IPv6 over Token Ring) */
		return (64);
	case IFT_PPP:		/* RFC2472 */
		return (64);
	case IFT_ARCNET:	/* RFC2497 */
		return (64);
	case IFT_FRELAY:	/* RFC2590 */
		return (64);
	case IFT_IEEE1394:	/* RFC3146 */
		return (64);
	case IFT_GIF:
		return (64);	/* draft-ietf-v6ops-mech-v2-07 */
	case IFT_LOOP:
		return (64);	/* XXX: is this really correct? */
	default:
		/*
		 * Unknown link type:
		 * It might be controversial to use the today's common constant
		 * of 64 for these cases unconditionally.  For full compliance,
		 * we should return an error in this case.  On the other hand,
		 * if we simply miss the standard for the link type or a new
		 * standard is defined for a new link type, the IFID length
		 * is very likely to be the common constant.  As a compromise,
		 * we always use the constant, but make an explicit notice
		 * indicating the "unknown" case.
		 */
		printf("in6_if2idlen: unknown link type (%d)\n", ifp->if_type);
		return (64);
	}
}

#include <sys/sysctl.h>

#define	IN6_LLTBL_DEFAULT_HSIZE	32
#define	IN6_LLTBL_HASH(k, h) \
	(((((((k >> 8) ^ k) >> 8) ^ k) >> 8) ^ k) & ((h) - 1))

#define	IN6_LLTBL_DEFAULT_HSIZE	32
#define	IN6_LLTBL_HASH(k, h) \
	(((((((k >> 8) ^ k) >> 8) ^ k) >> 8) ^ k) & ((h) - 1))

/*
<<<<<<< HEAD
 * Do actual deallocation of @lle.
 * Called by LLE_FREE_LOCKED when number of references
 * drops to zero.
 */
static void
in6_lltable_destroy_lle(struct llentry *lle)
=======
 * Frees already unlinked @lle.
 */
static void
in6_lltable_free(struct llentry *lle)
>>>>>>> 3a749863
{

	LLE_WUNLOCK(lle);
	LLE_LOCK_DESTROY(lle);
	free(lle, M_LLTABLE);
}

static struct llentry *
in6_lltable_new(const struct in6_addr *addr6, u_int flags)
{
	struct llentry *lle;

	lle = malloc(sizeof(struct llentry), M_LLTABLE, M_NOWAIT | M_ZERO);
	if (lle == NULL)		/* NB: caller generates msg */
		return NULL;

<<<<<<< HEAD
	lle->l3_addr6 = *(const struct sockaddr_in6 *)l3addr;
	lle->base.lle_refcnt = 1;
	lle->base.lle_free = in6_lltable_destroy_lle;
	LLE_LOCK_INIT(&lle->base);
	callout_init(&lle->base.ln_timer_ch, 1);
=======
	lle->r_l3addr.addr6 = *addr6;
	lle->lle_refcnt = 1;
	lle->lle_free = in6_lltable_free;
	LLE_LOCK_INIT(lle);
	callout_init_rw(&lle->ln_timer_ch, &lle->lle_lock,
	    CALLOUT_RETURNUNLOCKED);
>>>>>>> 3a749863

	return (lle);
}

static int
in6_lltable_match_prefix(const struct sockaddr *prefix,
    const struct sockaddr *mask, u_int flags, struct llentry *lle)
{
	const struct sockaddr_in6 *pfx = (const struct sockaddr_in6 *)prefix;
	const struct sockaddr_in6 *msk = (const struct sockaddr_in6 *)mask;

<<<<<<< HEAD
	if (IN6_ARE_MASKED_ADDR_EQUAL(&satosin6(L3_ADDR(lle))->sin6_addr,
=======
	if (IN6_ARE_MASKED_ADDR_EQUAL(&lle->r_l3addr.addr6,
>>>>>>> 3a749863
	    &pfx->sin6_addr, &msk->sin6_addr) &&
	    ((flags & LLE_STATIC) || !(lle->la_flags & LLE_STATIC)))
		return (1);

	return (0);
<<<<<<< HEAD
}

static void
in6_lltable_free_entry(struct lltable *llt, struct llentry *lle)
{
	struct ifnet *ifp;

	LLE_WLOCK_ASSERT(lle);
	KASSERT(llt != NULL, ("lltable is NULL"));

	/* Unlink entry from table */
	if ((lle->la_flags & LLE_LINKED) != 0) {

		ifp = llt->llt_ifp;
		IF_AFDATA_WLOCK_ASSERT(ifp);
		lltable_unlink_entry(llt, lle);
	}

	if (callout_stop(&lle->la_timer))
		LLE_REMREF(lle);

	llentry_free(lle);
=======
>>>>>>> 3a749863
}

static int
in6_lltable_rtcheck(struct ifnet *ifp,
		    u_int flags,
		    const struct in6_addr *addr6)
{
	struct nhop6_basic nh6;
	struct sockaddr_in6 sin6;
	struct in6_addr dst;
	uint32_t scopeid;
	int error;
	char ip6buf[INET6_ADDRSTRLEN];

	/* Our local addresses are always only installed on the default FIB. */

	in6_splitscope(addr6, &dst, &scopeid);
	error = fib6_lookup_nh(RT_DEFAULT_FIB, &dst, scopeid, 0, 0, &nh6);
	if (error != 0 || ((nh6.nh_flags & NHF_GATEWAY) != 0) || nh6.nh_ifp != ifp) {
		struct ifaddr *ifa;
		/*
		 * Create an ND6 cache for an IPv6 neighbor
		 * that is not covered by our own prefix.
		 */
		/* XXX ifaof_ifpforaddr should take a const param */
		bzero(&sin6, sizeof(sin6));
		sin6.sin6_family = AF_INET6;
		sin6.sin6_len = sizeof(sin6);
		sin6.sin6_addr = *addr6;
		ifa = ifaof_ifpforaddr(__DECONST(struct sockaddr *, &sin6), ifp);
		if (ifa != NULL) {
			ifa_free(ifa);
			return 0;
		}
		log(LOG_INFO, "IPv6 address: \"%s\" is not on the network\n",
		    ip6_sprintf(ip6buf, addr6));
		return EINVAL;
	}
	return 0;
}

static inline uint32_t
in6_lltable_hash_dst(const struct in6_addr *dst, uint32_t hsize)
{

	return (IN6_LLTBL_HASH(dst->s6_addr32[3], hsize));
}

static uint32_t
in6_lltable_hash(const struct llentry *lle, uint32_t hsize)
{
<<<<<<< HEAD
	const struct sockaddr_in6 *sin6;

	sin6 = (const struct sockaddr_in6 *)L3_CADDR(lle);

	return (in6_lltable_hash_dst(&sin6->sin6_addr, hsize));
=======
	
	return (in6_lltable_hash_dst(&lle->r_l3addr.addr6, hsize));
}

static const void *
in6_lltable_get_sa_addr(const struct sockaddr *l3addr)
{
	const struct sockaddr_in6 *sin6;
	
	sin6 = (const struct sockaddr_in6 *)l3addr;

	return ((const void *)&sin6->sin6_addr);
>>>>>>> 3a749863
}

static void
in6_lltable_fill_sa_entry(const struct llentry *lle, struct sockaddr *sa)
{
	struct sockaddr_in6 *sin6;

	sin6 = (struct sockaddr_in6 *)sa;
	bzero(sin6, sizeof(*sin6));
	sin6->sin6_family = AF_INET6;
	sin6->sin6_len = sizeof(*sin6);
<<<<<<< HEAD
	sin6->sin6_addr =((const struct sockaddr_in6*)L3_CADDR(lle))->sin6_addr;
=======
	sin6->sin6_addr = lle->r_l3addr.addr6;
>>>>>>> 3a749863
}

static inline struct llentry *
in6_lltable_find_dst(struct lltable *llt, const struct in6_addr *dst)
{
	struct llentry *lle;
	struct llentries *lleh;
<<<<<<< HEAD
	const struct sockaddr_in6 *sin6;
	u_int hashidx;

	hashidx = in6_lltable_hash_dst(dst, LLTBL_HASHTBL_SIZE);
	lleh = &llt->lle_head[hashidx];
	LIST_FOREACH(lle, lleh, lle_next) {
		sin6 = (const struct sockaddr_in6 *)L3_CADDR(lle);
		if (lle->la_flags & LLE_DELETED)
			continue;
		if (IN6_ARE_ADDR_EQUAL(&sin6->sin6_addr, dst))
=======
	u_int hashidx;

	hashidx = in6_lltable_hash_dst(dst, llt->llt_hsize);
	lleh = &llt->lle_head[hashidx];
	LIST_FOREACH(lle, lleh, lle_next) {
		if (IN6_ARE_ADDR_EQUAL(&lle->r_l3addr.addr6, dst) != 0)
>>>>>>> 3a749863
			break;
	}

	return (lle);
}
<<<<<<< HEAD

static int
in6_lltable_delete(struct lltable *llt, u_int flags,
	const struct sockaddr *l3addr)
{
	const struct sockaddr_in6 *sin6 = (const struct sockaddr_in6 *)l3addr;
	struct llentry *lle;

	IF_AFDATA_LOCK_ASSERT(llt->llt_ifp);
	KASSERT(l3addr->sa_family == AF_INET6,
	    ("sin_family %d", l3addr->sa_family));

	lle = in6_lltable_find_dst(llt, &sin6->sin6_addr);

	if (lle == NULL)
		return (ENOENT);

	if (!(lle->la_flags & LLE_IFADDR) || (flags & LLE_IFADDR)) {
		LLE_WLOCK(lle);
		lle->la_flags |= LLE_DELETED;
		EVENTHANDLER_INVOKE(lle_event, lle, LLENTRY_DELETED);
#ifdef DIAGNOSTIC
		log(LOG_INFO, "ifaddr cache = %p is deleted\n", lle);
#endif
		if ((lle->la_flags & (LLE_STATIC | LLE_IFADDR)) == LLE_STATIC)
			llentry_free(lle);
		else
			LLE_WUNLOCK(lle);
	}

	return (0);
}

static struct llentry *
in6_lltable_create(struct lltable *llt, u_int flags,
	const struct sockaddr *l3addr)
{
	const struct sockaddr_in6 *sin6 = (const struct sockaddr_in6 *)l3addr;
	struct ifnet *ifp = llt->llt_ifp;
	struct llentry *lle;

	IF_AFDATA_WLOCK_ASSERT(ifp);
	KASSERT(l3addr->sa_family == AF_INET6,
	    ("sin_family %d", l3addr->sa_family));

	lle = in6_lltable_find_dst(llt, &sin6->sin6_addr);

	if (lle != NULL) {
		LLE_WLOCK(lle);
		return (lle);
	}

	/*
	 * A route that covers the given address must have
	 * been installed 1st because we are doing a resolution,
	 * verify this.
	 */
	if (!(flags & LLE_IFADDR) &&
	    in6_lltable_rtcheck(ifp, flags, l3addr) != 0)
		return (NULL);

	lle = in6_lltable_new(l3addr, flags);
	if (lle == NULL) {
		log(LOG_INFO, "lla_lookup: new lle malloc failed\n");
		return (NULL);
	}
	lle->la_flags = flags;
	if ((flags & LLE_IFADDR) == LLE_IFADDR) {
		bcopy(IF_LLADDR(ifp), &lle->ll_addr, ifp->if_addrlen);
		lle->la_flags |= (LLE_VALID | LLE_STATIC);
	}

	lltable_link_entry(llt, lle);
	LLE_WLOCK(lle);
=======

static struct llentry *
in6_lltable_create(struct lltable *llt, u_int flags,
	const void *paddr)
{
	struct ifnet *ifp = llt->llt_ifp;
	struct llentry *lle;
	const struct in6_addr *addr6;

	IF_AFDATA_CFG_UNLOCK_ASSERT(ifp);

	addr6 = (const struct in6_addr *)paddr;
	/*
	 * A route that covers the given address must have
	 * been installed 1st because we are doing a resolution,
	 * verify this.
	 */
	if (!(flags & LLE_IFADDR) &&
	    in6_lltable_rtcheck(ifp, flags, addr6) != 0)
		return NULL;

	lle = in6_lltable_new(addr6, flags);
	if (lle == NULL) {
		log(LOG_INFO, "lla_lookup: new lle malloc failed\n");
		return NULL;
	}
	lle->la_flags = flags;
>>>>>>> 3a749863

	return (lle);
}

static struct llentry *
in6_lltable_lookup(struct lltable *llt, u_int flags,
<<<<<<< HEAD
	const struct sockaddr *l3addr)
{
	const struct sockaddr_in6 *sin6 = (const struct sockaddr_in6 *)l3addr;
	struct llentry *lle;

	IF_AFDATA_LOCK_ASSERT(llt->llt_ifp);
	KASSERT(l3addr->sa_family == AF_INET6,
	    ("sin_family %d", l3addr->sa_family));

	lle = in6_lltable_find_dst(llt, &sin6->sin6_addr);
=======
	const void *l3addr)
{
	const struct in6_addr *dst6;
	struct llentry *lle;

	/*
	 * Do not check for AFDATA lock since search can be protected
	 * by different locks.
	 * IF_AFDATA_LOCK_ASSERT(llt->llt_ifp);
	 */
	dst6 = (const struct in6_addr *)l3addr;

	lle = in6_lltable_find_dst(llt, dst6);
>>>>>>> 3a749863

	if (lle == NULL)
		return (NULL);

	if (flags & LLE_EXCLUSIVE)
		LLE_WLOCK(lle);
<<<<<<< HEAD
	else
=======
	else if ((flags & LLE_UNLOCKED) == 0)
>>>>>>> 3a749863
		LLE_RLOCK(lle);
	return (lle);
}

static int
in6_lltable_dump_entry(struct lltable *llt, struct llentry *lle,
    struct sysctl_req *wr)
{
	struct ifnet *ifp = llt->llt_ifp;
	/* XXX stack use */
	struct {
		struct rt_msghdr	rtm;
		struct sockaddr_in6	sin6;
		/*
		 * ndp.c assumes that sdl is word aligned
		 */
#ifdef __LP64__
		uint32_t		pad;
#endif
		struct sockaddr_dl	sdl;
	} ndpc;
	struct sockaddr_dl *sdl;
	int error;

	bzero(&ndpc, sizeof(ndpc));
			/* skip invalid entries */
<<<<<<< HEAD
			if ((lle->la_flags & (LLE_DELETED|LLE_VALID)) != LLE_VALID)
=======
			if ((lle->la_flags & LLE_VALID) == 0)
>>>>>>> 3a749863
				return (0);
			/* Skip if jailed and not a valid IP of the prison. */
			lltable_fill_sa_entry(lle,
			    (struct sockaddr *)&ndpc.sin6);
			if (prison_if(wr->td->td_ucred,
			    (struct sockaddr *)&ndpc.sin6) != 0)
				return (0);
			/*
			 * produce a msg made of:
			 *  struct rt_msghdr;
			 *  struct sockaddr_in6 (IPv6)
			 *  struct sockaddr_dl;
			 */
			ndpc.rtm.rtm_msglen = sizeof(ndpc);
			ndpc.rtm.rtm_version = RTM_VERSION;
			ndpc.rtm.rtm_type = RTM_GET;
			ndpc.rtm.rtm_flags = RTF_UP;
			ndpc.rtm.rtm_addrs = RTA_DST | RTA_GATEWAY;
			if (V_deembed_scopeid)
				sa6_recoverscope(&ndpc.sin6);

			/* publish */
			if (lle->la_flags & LLE_PUB)
				ndpc.rtm.rtm_flags |= RTF_ANNOUNCE;

			sdl = &ndpc.sdl;
			sdl->sdl_family = AF_LINK;
			sdl->sdl_len = sizeof(*sdl);
			sdl->sdl_alen = ifp->if_addrlen;
			sdl->sdl_index = ifp->if_index;
			sdl->sdl_type = ifp->if_type;
			bcopy(&lle->ll_addr, LLADDR(sdl), ifp->if_addrlen);
			ndpc.rtm.rtm_rmx.rmx_expire =
			    lle->la_flags & LLE_STATIC ? 0 : lle->la_expire;
			ndpc.rtm.rtm_flags |= (RTF_HOST | RTF_LLDATA);
			if (lle->la_flags & LLE_STATIC)
				ndpc.rtm.rtm_flags |= RTF_STATIC;
			ndpc.rtm.rtm_index = ifp->if_index;
			error = SYSCTL_OUT(wr, &ndpc, sizeof(ndpc));

	return (error);
<<<<<<< HEAD
=======
}

static struct lltable *
in6_lltattach(struct ifnet *ifp)
{
	struct lltable *llt;

	llt = lltable_allocate_htbl(IN6_LLTBL_DEFAULT_HSIZE);
	llt->llt_af = AF_INET6;
	llt->llt_ifp = ifp;

	llt->llt_lookup = in6_lltable_lookup;
	llt->llt_create = in6_lltable_create;
	llt->llt_dump_entry = in6_lltable_dump_entry;
	llt->llt_hash = in6_lltable_hash;
	llt->llt_get_sa_addr = in6_lltable_get_sa_addr;
	llt->llt_fill_sa_entry = in6_lltable_fill_sa_entry;
	llt->llt_clear_entry = nd6_lltable_clear_entry;
	llt->llt_match_prefix = in6_lltable_match_prefix;
	llt->llt_prepare_static_entry = nd6_lltable_prepare_static_entry;
	lltable_link(llt);

	return (llt);
>>>>>>> 3a749863
}

void *
in6_domifattach(struct ifnet *ifp)
{
	struct in6_ifextra *ext;

	/* There are not IPv6-capable interfaces. */
	switch (ifp->if_type) {
	case IFT_PFLOG:
	case IFT_PFSYNC:
	case IFT_USB:
		return (NULL);
	}
	ext = (struct in6_ifextra *)malloc(sizeof(*ext), M_IFADDR, M_WAITOK);
	bzero(ext, sizeof(*ext));

	ext->in6_ifstat = malloc(sizeof(counter_u64_t) *
	    sizeof(struct in6_ifstat) / sizeof(uint64_t), M_IFADDR, M_WAITOK);
	COUNTER_ARRAY_ALLOC(ext->in6_ifstat,
	    sizeof(struct in6_ifstat) / sizeof(uint64_t), M_WAITOK);

	ext->icmp6_ifstat = malloc(sizeof(counter_u64_t) *
	    sizeof(struct icmp6_ifstat) / sizeof(uint64_t), M_IFADDR,
	    M_WAITOK);
	COUNTER_ARRAY_ALLOC(ext->icmp6_ifstat,
	    sizeof(struct icmp6_ifstat) / sizeof(uint64_t), M_WAITOK);

	ext->nd_ifinfo = nd6_ifattach(ifp);
	ext->scope6_id = scope6_ifattach(ifp);
<<<<<<< HEAD
	ext->lltable = lltable_init(ifp, AF_INET6);
	if (ext->lltable != NULL) {
		ext->lltable->llt_lookup = in6_lltable_lookup;
		ext->lltable->llt_create = in6_lltable_create;
		ext->lltable->llt_delete = in6_lltable_delete;
		ext->lltable->llt_dump_entry = in6_lltable_dump_entry;
		ext->lltable->llt_hash = in6_lltable_hash;
		ext->lltable->llt_fill_sa_entry = in6_lltable_fill_sa_entry;
		ext->lltable->llt_free_entry = in6_lltable_free_entry;
		ext->lltable->llt_match_prefix = in6_lltable_match_prefix;
	}
=======
>>>>>>> 3a749863

	ext->lltable = in6_lltattach(ifp);
	ext->mld_ifinfo = mld_domifattach(ifp);

	return ext;
}

int
in6_domifmtu(struct ifnet *ifp)
{

	return (IN6_LINKMTU(ifp));
}

void
in6_domifdetach(struct ifnet *ifp, void *aux)
{
	struct in6_ifextra *ext = (struct in6_ifextra *)aux;

	mld_domifdetach(ifp);
	scope6_ifdetach(ext->scope6_id);
	nd6_ifdetach(ext->nd_ifinfo);
	lltable_free(ext->lltable);
	COUNTER_ARRAY_FREE(ext->in6_ifstat,
	    sizeof(struct in6_ifstat) / sizeof(uint64_t));
	free(ext->in6_ifstat, M_IFADDR);
	COUNTER_ARRAY_FREE(ext->icmp6_ifstat,
	    sizeof(struct icmp6_ifstat) / sizeof(uint64_t));
	free(ext->icmp6_ifstat, M_IFADDR);
	free(ext, M_IFADDR);
}

/*
 * Convert sockaddr_in6 to sockaddr_in.  Original sockaddr_in6 must be
 * v4 mapped addr or v4 compat addr
 */
void
in6_sin6_2_sin(struct sockaddr_in *sin, struct sockaddr_in6 *sin6)
{

	bzero(sin, sizeof(*sin));
	sin->sin_len = sizeof(struct sockaddr_in);
	sin->sin_family = AF_INET;
	sin->sin_port = sin6->sin6_port;
	sin->sin_addr.s_addr = sin6->sin6_addr.s6_addr32[3];
}

/* Convert sockaddr_in to sockaddr_in6 in v4 mapped addr format. */
void
in6_sin_2_v4mapsin6(struct sockaddr_in *sin, struct sockaddr_in6 *sin6)
{
	bzero(sin6, sizeof(*sin6));
	sin6->sin6_len = sizeof(struct sockaddr_in6);
	sin6->sin6_family = AF_INET6;
	sin6->sin6_port = sin->sin_port;
	sin6->sin6_addr.s6_addr32[0] = 0;
	sin6->sin6_addr.s6_addr32[1] = 0;
	sin6->sin6_addr.s6_addr32[2] = IPV6_ADDR_INT32_SMP;
	sin6->sin6_addr.s6_addr32[3] = sin->sin_addr.s_addr;
}

/* Convert sockaddr_in6 into sockaddr_in. */
void
in6_sin6_2_sin_in_sock(struct sockaddr *nam)
{
	struct sockaddr_in *sin_p;
	struct sockaddr_in6 sin6;

	/*
	 * Save original sockaddr_in6 addr and convert it
	 * to sockaddr_in.
	 */
	sin6 = *(struct sockaddr_in6 *)nam;
	sin_p = (struct sockaddr_in *)nam;
	in6_sin6_2_sin(sin_p, &sin6);
}

/* Convert sockaddr_in into sockaddr_in6 in v4 mapped addr format. */
void
in6_sin_2_v4mapsin6_in_sock(struct sockaddr **nam)
{
	struct sockaddr_in *sin_p;
	struct sockaddr_in6 *sin6_p;

	sin6_p = malloc(sizeof *sin6_p, M_SONAME, M_WAITOK);
	sin_p = (struct sockaddr_in *)*nam;
	in6_sin_2_v4mapsin6(sin_p, sin6_p);
	free(*nam, M_SONAME);
	*nam = (struct sockaddr *)sin6_p;
}<|MERGE_RESOLUTION|>--- conflicted
+++ resolved
@@ -72,8 +72,6 @@
 #include <sys/errno.h>
 #include <sys/jail.h>
 #include <sys/malloc.h>
-#include <sys/lock.h>
-#include <sys/rmlock.h>
 #include <sys/socket.h>
 #include <sys/socketvar.h>
 #include <sys/sockio.h>
@@ -90,14 +88,12 @@
 #include <net/if_var.h>
 #include <net/if_types.h>
 #include <net/route.h>
-#include <net/route_internal.h>
 #include <net/if_dl.h>
 #include <net/vnet.h>
 
 #include <netinet/in.h>
 #include <netinet/in_var.h>
 #include <net/if_llatbl.h>
-#include <net/if_llatbl_var.h>
 #include <netinet/if_ether.h>
 #include <netinet/in_systm.h>
 #include <netinet/ip.h>
@@ -112,8 +108,6 @@
 #include <netinet6/in6_ifattach.h>
 #include <netinet6/scope6_var.h>
 #include <netinet6/in6_pcb.h>
-
-#include <net/rt_nhops.h>
 
 VNET_DECLARE(int, icmp6_nodeinfo_oldmcprefix);
 #define V_icmp6_nodeinfo_oldmcprefix	VNET(icmp6_nodeinfo_oldmcprefix)
@@ -1820,33 +1814,6 @@
 		maskp->s6_addr[bytelen] = maskarray[bitlen - 1];
 }
 
-int
-in6_ifawithifp_lla(struct ifnet *ifp, struct in6_addr *dst)
-{
-	struct ifaddr *ifa;
-	struct in6_ifaddr *ifa6;
-	struct in6_addr a6;
-
-	KASSERT(IN6_IS_SCOPE_LINKLOCAL(dst), ("Non-linklocal address"));
-
-	a6 = *dst;
-	in6_setllascope(&a6, ifp);
-
-	IF_ADDR_RLOCK(ifp);
-	TAILQ_FOREACH(ifa, &ifp->if_addrhead, ifa_link) {
-		if (ifa->ifa_addr->sa_family != AF_INET6)
-			continue;
-		ifa6 = (struct in6_ifaddr *)ifa;
-		if (IN6_ARE_ADDR_EQUAL(&a6, &ifa6->ia_addr.sin6_addr)) {
-			IF_ADDR_RUNLOCK(ifp);
-			return (1);
-		}
-	}
-	IF_ADDR_RUNLOCK(ifp);
-
-	return (0);
-}
-
 /*
  * return the best address out of the same scope. if no address was
  * found, return the first valid address from designated IF.
@@ -2078,28 +2045,22 @@
 
 #include <sys/sysctl.h>
 
+struct in6_llentry {
+	struct llentry		base;
+	struct sockaddr_in6	l3_addr6;
+};
+
 #define	IN6_LLTBL_DEFAULT_HSIZE	32
 #define	IN6_LLTBL_HASH(k, h) \
 	(((((((k >> 8) ^ k) >> 8) ^ k) >> 8) ^ k) & ((h) - 1))
 
-#define	IN6_LLTBL_DEFAULT_HSIZE	32
-#define	IN6_LLTBL_HASH(k, h) \
-	(((((((k >> 8) ^ k) >> 8) ^ k) >> 8) ^ k) & ((h) - 1))
-
 /*
-<<<<<<< HEAD
  * Do actual deallocation of @lle.
  * Called by LLE_FREE_LOCKED when number of references
  * drops to zero.
  */
 static void
 in6_lltable_destroy_lle(struct llentry *lle)
-=======
- * Frees already unlinked @lle.
- */
-static void
-in6_lltable_free(struct llentry *lle)
->>>>>>> 3a749863
 {
 
 	LLE_WUNLOCK(lle);
@@ -2108,30 +2069,21 @@
 }
 
 static struct llentry *
-in6_lltable_new(const struct in6_addr *addr6, u_int flags)
-{
-	struct llentry *lle;
-
-	lle = malloc(sizeof(struct llentry), M_LLTABLE, M_NOWAIT | M_ZERO);
+in6_lltable_new(const struct sockaddr *l3addr, u_int flags)
+{
+	struct in6_llentry *lle;
+
+	lle = malloc(sizeof(struct in6_llentry), M_LLTABLE, M_NOWAIT | M_ZERO);
 	if (lle == NULL)		/* NB: caller generates msg */
 		return NULL;
 
-<<<<<<< HEAD
 	lle->l3_addr6 = *(const struct sockaddr_in6 *)l3addr;
 	lle->base.lle_refcnt = 1;
 	lle->base.lle_free = in6_lltable_destroy_lle;
 	LLE_LOCK_INIT(&lle->base);
 	callout_init(&lle->base.ln_timer_ch, 1);
-=======
-	lle->r_l3addr.addr6 = *addr6;
-	lle->lle_refcnt = 1;
-	lle->lle_free = in6_lltable_free;
-	LLE_LOCK_INIT(lle);
-	callout_init_rw(&lle->ln_timer_ch, &lle->lle_lock,
-	    CALLOUT_RETURNUNLOCKED);
->>>>>>> 3a749863
-
-	return (lle);
+
+	return (&lle->base);
 }
 
 static int
@@ -2141,17 +2093,12 @@
 	const struct sockaddr_in6 *pfx = (const struct sockaddr_in6 *)prefix;
 	const struct sockaddr_in6 *msk = (const struct sockaddr_in6 *)mask;
 
-<<<<<<< HEAD
 	if (IN6_ARE_MASKED_ADDR_EQUAL(&satosin6(L3_ADDR(lle))->sin6_addr,
-=======
-	if (IN6_ARE_MASKED_ADDR_EQUAL(&lle->r_l3addr.addr6,
->>>>>>> 3a749863
 	    &pfx->sin6_addr, &msk->sin6_addr) &&
 	    ((flags & LLE_STATIC) || !(lle->la_flags & LLE_STATIC)))
 		return (1);
 
 	return (0);
-<<<<<<< HEAD
 }
 
 static void
@@ -2174,46 +2121,44 @@
 		LLE_REMREF(lle);
 
 	llentry_free(lle);
-=======
->>>>>>> 3a749863
 }
 
 static int
 in6_lltable_rtcheck(struct ifnet *ifp,
 		    u_int flags,
-		    const struct in6_addr *addr6)
-{
-	struct nhop6_basic nh6;
-	struct sockaddr_in6 sin6;
-	struct in6_addr dst;
-	uint32_t scopeid;
-	int error;
+		    const struct sockaddr *l3addr)
+{
+	struct rtentry *rt;
 	char ip6buf[INET6_ADDRSTRLEN];
 
+	KASSERT(l3addr->sa_family == AF_INET6,
+	    ("sin_family %d", l3addr->sa_family));
+
 	/* Our local addresses are always only installed on the default FIB. */
-
-	in6_splitscope(addr6, &dst, &scopeid);
-	error = fib6_lookup_nh(RT_DEFAULT_FIB, &dst, scopeid, 0, 0, &nh6);
-	if (error != 0 || ((nh6.nh_flags & NHF_GATEWAY) != 0) || nh6.nh_ifp != ifp) {
+	/* XXX rtalloc1 should take a const param */
+	rt = in6_rtalloc1(__DECONST(struct sockaddr *, l3addr), 0, 0,
+	    RT_DEFAULT_FIB);
+	if (rt == NULL || (rt->rt_flags & RTF_GATEWAY) || rt->rt_ifp != ifp) {
 		struct ifaddr *ifa;
 		/*
 		 * Create an ND6 cache for an IPv6 neighbor
 		 * that is not covered by our own prefix.
 		 */
 		/* XXX ifaof_ifpforaddr should take a const param */
-		bzero(&sin6, sizeof(sin6));
-		sin6.sin6_family = AF_INET6;
-		sin6.sin6_len = sizeof(sin6);
-		sin6.sin6_addr = *addr6;
-		ifa = ifaof_ifpforaddr(__DECONST(struct sockaddr *, &sin6), ifp);
+		ifa = ifaof_ifpforaddr(__DECONST(struct sockaddr *, l3addr), ifp);
 		if (ifa != NULL) {
 			ifa_free(ifa);
+			if (rt != NULL)
+				RTFREE_LOCKED(rt);
 			return 0;
 		}
 		log(LOG_INFO, "IPv6 address: \"%s\" is not on the network\n",
-		    ip6_sprintf(ip6buf, addr6));
+		    ip6_sprintf(ip6buf, &((const struct sockaddr_in6 *)l3addr)->sin6_addr));
+		if (rt != NULL)
+			RTFREE_LOCKED(rt);
 		return EINVAL;
 	}
+	RTFREE_LOCKED(rt);
 	return 0;
 }
 
@@ -2227,26 +2172,11 @@
 static uint32_t
 in6_lltable_hash(const struct llentry *lle, uint32_t hsize)
 {
-<<<<<<< HEAD
 	const struct sockaddr_in6 *sin6;
 
 	sin6 = (const struct sockaddr_in6 *)L3_CADDR(lle);
 
 	return (in6_lltable_hash_dst(&sin6->sin6_addr, hsize));
-=======
-	
-	return (in6_lltable_hash_dst(&lle->r_l3addr.addr6, hsize));
-}
-
-static const void *
-in6_lltable_get_sa_addr(const struct sockaddr *l3addr)
-{
-	const struct sockaddr_in6 *sin6;
-	
-	sin6 = (const struct sockaddr_in6 *)l3addr;
-
-	return ((const void *)&sin6->sin6_addr);
->>>>>>> 3a749863
 }
 
 static void
@@ -2258,11 +2188,7 @@
 	bzero(sin6, sizeof(*sin6));
 	sin6->sin6_family = AF_INET6;
 	sin6->sin6_len = sizeof(*sin6);
-<<<<<<< HEAD
 	sin6->sin6_addr =((const struct sockaddr_in6*)L3_CADDR(lle))->sin6_addr;
-=======
-	sin6->sin6_addr = lle->r_l3addr.addr6;
->>>>>>> 3a749863
 }
 
 static inline struct llentry *
@@ -2270,31 +2196,21 @@
 {
 	struct llentry *lle;
 	struct llentries *lleh;
-<<<<<<< HEAD
 	const struct sockaddr_in6 *sin6;
 	u_int hashidx;
 
-	hashidx = in6_lltable_hash_dst(dst, LLTBL_HASHTBL_SIZE);
+	hashidx = in6_lltable_hash_dst(dst, llt->llt_hsize);
 	lleh = &llt->lle_head[hashidx];
 	LIST_FOREACH(lle, lleh, lle_next) {
 		sin6 = (const struct sockaddr_in6 *)L3_CADDR(lle);
 		if (lle->la_flags & LLE_DELETED)
 			continue;
 		if (IN6_ARE_ADDR_EQUAL(&sin6->sin6_addr, dst))
-=======
-	u_int hashidx;
-
-	hashidx = in6_lltable_hash_dst(dst, llt->llt_hsize);
-	lleh = &llt->lle_head[hashidx];
-	LIST_FOREACH(lle, lleh, lle_next) {
-		if (IN6_ARE_ADDR_EQUAL(&lle->r_l3addr.addr6, dst) != 0)
->>>>>>> 3a749863
 			break;
 	}
 
 	return (lle);
 }
-<<<<<<< HEAD
 
 static int
 in6_lltable_delete(struct lltable *llt, u_int flags,
@@ -2369,42 +2285,12 @@
 
 	lltable_link_entry(llt, lle);
 	LLE_WLOCK(lle);
-=======
-
-static struct llentry *
-in6_lltable_create(struct lltable *llt, u_int flags,
-	const void *paddr)
-{
-	struct ifnet *ifp = llt->llt_ifp;
-	struct llentry *lle;
-	const struct in6_addr *addr6;
-
-	IF_AFDATA_CFG_UNLOCK_ASSERT(ifp);
-
-	addr6 = (const struct in6_addr *)paddr;
-	/*
-	 * A route that covers the given address must have
-	 * been installed 1st because we are doing a resolution,
-	 * verify this.
-	 */
-	if (!(flags & LLE_IFADDR) &&
-	    in6_lltable_rtcheck(ifp, flags, addr6) != 0)
-		return NULL;
-
-	lle = in6_lltable_new(addr6, flags);
-	if (lle == NULL) {
-		log(LOG_INFO, "lla_lookup: new lle malloc failed\n");
-		return NULL;
-	}
-	lle->la_flags = flags;
->>>>>>> 3a749863
 
 	return (lle);
 }
 
 static struct llentry *
 in6_lltable_lookup(struct lltable *llt, u_int flags,
-<<<<<<< HEAD
 	const struct sockaddr *l3addr)
 {
 	const struct sockaddr_in6 *sin6 = (const struct sockaddr_in6 *)l3addr;
@@ -2415,32 +2301,13 @@
 	    ("sin_family %d", l3addr->sa_family));
 
 	lle = in6_lltable_find_dst(llt, &sin6->sin6_addr);
-=======
-	const void *l3addr)
-{
-	const struct in6_addr *dst6;
-	struct llentry *lle;
-
-	/*
-	 * Do not check for AFDATA lock since search can be protected
-	 * by different locks.
-	 * IF_AFDATA_LOCK_ASSERT(llt->llt_ifp);
-	 */
-	dst6 = (const struct in6_addr *)l3addr;
-
-	lle = in6_lltable_find_dst(llt, dst6);
->>>>>>> 3a749863
 
 	if (lle == NULL)
 		return (NULL);
 
 	if (flags & LLE_EXCLUSIVE)
 		LLE_WLOCK(lle);
-<<<<<<< HEAD
 	else
-=======
-	else if ((flags & LLE_UNLOCKED) == 0)
->>>>>>> 3a749863
 		LLE_RLOCK(lle);
 	return (lle);
 }
@@ -2467,11 +2334,7 @@
 
 	bzero(&ndpc, sizeof(ndpc));
 			/* skip invalid entries */
-<<<<<<< HEAD
 			if ((lle->la_flags & (LLE_DELETED|LLE_VALID)) != LLE_VALID)
-=======
-			if ((lle->la_flags & LLE_VALID) == 0)
->>>>>>> 3a749863
 				return (0);
 			/* Skip if jailed and not a valid IP of the prison. */
 			lltable_fill_sa_entry(lle,
@@ -2513,8 +2376,6 @@
 			error = SYSCTL_OUT(wr, &ndpc, sizeof(ndpc));
 
 	return (error);
-<<<<<<< HEAD
-=======
 }
 
 static struct lltable *
@@ -2528,17 +2389,15 @@
 
 	llt->llt_lookup = in6_lltable_lookup;
 	llt->llt_create = in6_lltable_create;
+	llt->llt_delete = in6_lltable_delete;
 	llt->llt_dump_entry = in6_lltable_dump_entry;
 	llt->llt_hash = in6_lltable_hash;
-	llt->llt_get_sa_addr = in6_lltable_get_sa_addr;
 	llt->llt_fill_sa_entry = in6_lltable_fill_sa_entry;
-	llt->llt_clear_entry = nd6_lltable_clear_entry;
+	llt->llt_free_entry = in6_lltable_free_entry;
 	llt->llt_match_prefix = in6_lltable_match_prefix;
-	llt->llt_prepare_static_entry = nd6_lltable_prepare_static_entry;
-	lltable_link(llt);
+ 	lltable_link(llt);
 
 	return (llt);
->>>>>>> 3a749863
 }
 
 void *
@@ -2569,22 +2428,8 @@
 
 	ext->nd_ifinfo = nd6_ifattach(ifp);
 	ext->scope6_id = scope6_ifattach(ifp);
-<<<<<<< HEAD
-	ext->lltable = lltable_init(ifp, AF_INET6);
-	if (ext->lltable != NULL) {
-		ext->lltable->llt_lookup = in6_lltable_lookup;
-		ext->lltable->llt_create = in6_lltable_create;
-		ext->lltable->llt_delete = in6_lltable_delete;
-		ext->lltable->llt_dump_entry = in6_lltable_dump_entry;
-		ext->lltable->llt_hash = in6_lltable_hash;
-		ext->lltable->llt_fill_sa_entry = in6_lltable_fill_sa_entry;
-		ext->lltable->llt_free_entry = in6_lltable_free_entry;
-		ext->lltable->llt_match_prefix = in6_lltable_match_prefix;
-	}
-=======
->>>>>>> 3a749863
-
 	ext->lltable = in6_lltattach(ifp);
+
 	ext->mld_ifinfo = mld_domifattach(ifp);
 
 	return ext;
