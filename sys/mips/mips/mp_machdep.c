--- conflicted
+++ resolved
@@ -85,17 +85,10 @@
 {
 	struct pcpu *pc;
 
-<<<<<<< HEAD
-	SLIST_FOREACH(pc, &cpuhead, pc_allcpu) {
+	STAILQ_FOREACH(pc, &cpuhead, pc_allcpu) {
 		if (CPU_OVERLAP(&cpus, &pc->pc_cpumask)) {
 			CTR3(KTR_SMP, "%s: pc: %p, ipi: %x\n", __func__, pc,
 			    ipi);
-=======
-	CTR3(KTR_SMP, "%s: cpus: %x, ipi: %x\n", __func__, cpus, ipi);
-
-	STAILQ_FOREACH(pc, &cpuhead, pc_allcpu) {
-		if ((cpus & pc->pc_cpumask) != 0)
->>>>>>> 42e58c03
 			ipi_send(pc, ipi);
 		}
 	}
