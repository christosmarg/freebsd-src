/*-
 * Copyright (c) 1991 The Regents of the University of California.
 * All rights reserved.
 *
 * Redistribution and use in source and binary forms, with or without
 * modification, are permitted provided that the following conditions
 * are met:
 * 1. Redistributions of source code must retain the above copyright
 *    notice, this list of conditions and the following disclaimer.
 * 2. Redistributions in binary form must reproduce the above copyright
 *    notice, this list of conditions and the following disclaimer in the
 *    documentation and/or other materials provided with the distribution.
 * 4. Neither the name of the University nor the names of its contributors
 *    may be used to endorse or promote products derived from this software
 *    without specific prior written permission.
 *
 * THIS SOFTWARE IS PROVIDED BY THE REGENTS AND CONTRIBUTORS ``AS IS'' AND
 * ANY EXPRESS OR IMPLIED WARRANTIES, INCLUDING, BUT NOT LIMITED TO, THE
 * IMPLIED WARRANTIES OF MERCHANTABILITY AND FITNESS FOR A PARTICULAR PURPOSE
 * ARE DISCLAIMED.  IN NO EVENT SHALL THE REGENTS OR CONTRIBUTORS BE LIABLE
 * FOR ANY DIRECT, INDIRECT, INCIDENTAL, SPECIAL, EXEMPLARY, OR CONSEQUENTIAL
 * DAMAGES (INCLUDING, BUT NOT LIMITED TO, PROCUREMENT OF SUBSTITUTE GOODS
 * OR SERVICES; LOSS OF USE, DATA, OR PROFITS; OR BUSINESS INTERRUPTION)
 * HOWEVER CAUSED AND ON ANY THEORY OF LIABILITY, WHETHER IN CONTRACT, STRICT
 * LIABILITY, OR TORT (INCLUDING NEGLIGENCE OR OTHERWISE) ARISING IN ANY WAY
 * OUT OF THE USE OF THIS SOFTWARE, EVEN IF ADVISED OF THE POSSIBILITY OF
 * SUCH DAMAGE.
 *
 *	from: @(#)specialreg.h	7.1 (Berkeley) 5/9/91
 * $FreeBSD$
 */

#ifndef _MACHINE_SPECIALREG_H_
#define	_MACHINE_SPECIALREG_H_

/*
 * Bits in 386 special registers:
 */
#define	CR0_PE	0x00000001	/* Protected mode Enable */
#define	CR0_MP	0x00000002	/* "Math" (fpu) Present */
#define	CR0_EM	0x00000004	/* EMulate FPU instructions. (trap ESC only) */
#define	CR0_TS	0x00000008	/* Task Switched (if MP, trap ESC and WAIT) */
#define	CR0_PG	0x80000000	/* PaGing enable */

/*
 * Bits in 486 special registers:
 */
#define	CR0_NE	0x00000020	/* Numeric Error enable (EX16 vs IRQ13) */
#define	CR0_WP	0x00010000	/* Write Protect (honor page protect in
							   all modes) */
#define	CR0_AM	0x00040000	/* Alignment Mask (set to enable AC flag) */
#define	CR0_NW  0x20000000	/* Not Write-through */
#define	CR0_CD  0x40000000	/* Cache Disable */

/*
 * Bits in PPro special registers
 */
#define	CR4_VME	0x00000001	/* Virtual 8086 mode extensions */
#define	CR4_PVI	0x00000002	/* Protected-mode virtual interrupts */
#define	CR4_TSD	0x00000004	/* Time stamp disable */
#define	CR4_DE	0x00000008	/* Debugging extensions */
#define	CR4_PSE	0x00000010	/* Page size extensions */
#define	CR4_PAE	0x00000020	/* Physical address extension */
#define	CR4_MCE	0x00000040	/* Machine check enable */
#define	CR4_PGE	0x00000080	/* Page global enable */
#define	CR4_PCE	0x00000100	/* Performance monitoring counter enable */
#define	CR4_FXSR 0x00000200	/* Fast FPU save/restore used by OS */
#define	CR4_XMM	0x00000400	/* enable SIMD/MMX2 to use except 16 */

/*
 * Bits in AMD64 special registers.  EFER is 64 bits wide.
 */
#define	EFER_SCE 0x000000001	/* System Call Extensions (R/W) */
#define	EFER_LME 0x000000100	/* Long mode enable (R/W) */
#define	EFER_LMA 0x000000400	/* Long mode active (R) */
#define	EFER_NXE 0x000000800	/* PTE No-Execute bit enable (R/W) */

/*
 * CPUID instruction features register
 */
#define	CPUID_FPU	0x00000001
#define	CPUID_VME	0x00000002
#define	CPUID_DE	0x00000004
#define	CPUID_PSE	0x00000008
#define	CPUID_TSC	0x00000010
#define	CPUID_MSR	0x00000020
#define	CPUID_PAE	0x00000040
#define	CPUID_MCE	0x00000080
#define	CPUID_CX8	0x00000100
#define	CPUID_APIC	0x00000200
#define	CPUID_B10	0x00000400
#define	CPUID_SEP	0x00000800
#define	CPUID_MTRR	0x00001000
#define	CPUID_PGE	0x00002000
#define	CPUID_MCA	0x00004000
#define	CPUID_CMOV	0x00008000
#define	CPUID_PAT	0x00010000
#define	CPUID_PSE36	0x00020000
#define	CPUID_PSN	0x00040000
#define	CPUID_CLFSH	0x00080000
#define	CPUID_B20	0x00100000
#define	CPUID_DS	0x00200000
#define	CPUID_ACPI	0x00400000
#define	CPUID_MMX	0x00800000
#define	CPUID_FXSR	0x01000000
#define	CPUID_SSE	0x02000000
#define	CPUID_XMM	0x02000000
#define	CPUID_SSE2	0x04000000
#define	CPUID_SS	0x08000000
#define	CPUID_HTT	0x10000000
#define	CPUID_TM	0x20000000
#define	CPUID_IA64	0x40000000
#define	CPUID_PBE	0x80000000

#define	CPUID2_SSE3	0x00000001
#define	CPUID2_PCLMULQDQ 0x00000002
#define	CPUID2_DTES64	0x00000004
#define	CPUID2_MON	0x00000008
#define	CPUID2_DS_CPL	0x00000010
#define	CPUID2_VMX	0x00000020
#define	CPUID2_SMX	0x00000040
#define	CPUID2_EST	0x00000080
#define	CPUID2_TM2	0x00000100
#define	CPUID2_SSSE3	0x00000200
#define	CPUID2_CNXTID	0x00000400
#define	CPUID2_CX16	0x00002000
#define	CPUID2_XTPR	0x00004000
#define	CPUID2_PDCM	0x00008000
#define	CPUID2_PCID	0x00020000
#define	CPUID2_DCA	0x00040000
#define	CPUID2_SSE41	0x00080000
#define	CPUID2_SSE42	0x00100000
#define	CPUID2_X2APIC	0x00200000
#define	CPUID2_MOVBE	0x00400000
#define	CPUID2_POPCNT	0x00800000
#define	CPUID2_AESNI	0x02000000
<<<<<<< HEAD
#define	CPUID2_HV	0x80000000

/*
 * Important bits in the Thermal and Power Management flags
 * CPUID.6 EAX and ECX.
 */
#define	CPUTPM1_SENSOR	0x00000001
#define	CPUTPM1_TURBO	0x00000002
#define	CPUTPM1_ARAT	0x00000004
#define	CPUTPM2_EFFREQ	0x00000001
=======
>>>>>>> 6c4c7d0f

/*
 * Important bits in the AMD extended cpuid flags
 */
#define	AMDID_SYSCALL	0x00000800
#define	AMDID_MP	0x00080000
#define	AMDID_NX	0x00100000
#define	AMDID_EXT_MMX	0x00400000
#define	AMDID_FFXSR	0x01000000
#define	AMDID_PAGE1GB	0x04000000
#define	AMDID_RDTSCP	0x08000000
#define	AMDID_LM	0x20000000
#define	AMDID_EXT_3DNOW	0x40000000
#define	AMDID_3DNOW	0x80000000

#define	AMDID2_LAHF	0x00000001
#define	AMDID2_CMP	0x00000002
#define	AMDID2_SVM	0x00000004
#define	AMDID2_EXT_APIC	0x00000008
#define	AMDID2_CR8	0x00000010
#define	AMDID2_ABM	0x00000020
#define	AMDID2_SSE4A	0x00000040
#define	AMDID2_MAS	0x00000080
#define	AMDID2_PREFETCH	0x00000100
#define	AMDID2_OSVW	0x00000200
#define	AMDID2_IBS	0x00000400
#define	AMDID2_SSE5	0x00000800
#define	AMDID2_SKINIT	0x00001000
#define	AMDID2_WDT	0x00002000

/*
 * CPUID instruction 1 eax info
 */
#define	CPUID_STEPPING		0x0000000f
#define	CPUID_MODEL		0x000000f0
#define	CPUID_FAMILY		0x00000f00
#define	CPUID_EXT_MODEL		0x000f0000
#define	CPUID_EXT_FAMILY	0x0ff00000
#define	CPUID_TO_MODEL(id) \
    ((((id) & CPUID_MODEL) >> 4) | \
    (((id) & CPUID_EXT_MODEL) >> 12))
#define	CPUID_TO_FAMILY(id) \
    ((((id) & CPUID_FAMILY) >> 8) + \
    (((id) & CPUID_EXT_FAMILY) >> 20))

/*
 * CPUID instruction 1 ebx info
 */
#define	CPUID_BRAND_INDEX	0x000000ff
#define	CPUID_CLFUSH_SIZE	0x0000ff00
#define	CPUID_HTT_CORES		0x00ff0000
#define	CPUID_LOCAL_APIC_ID	0xff000000

/*
 * CPUID instruction 6 ecx info
 */
#define	CPUID_PERF_STAT		0x00000001
#define	CPUID_PERF_BIAS		0x00000008

/* 
 * CPUID instruction 0xb ebx info.
 */
#define	CPUID_TYPE_INVAL	0
#define	CPUID_TYPE_SMT		1
#define	CPUID_TYPE_CORE		2

/*
 * AMD extended function 8000_0007h edx info
 */
#define	AMDPM_TS		0x00000001
#define	AMDPM_FID		0x00000002
#define	AMDPM_VID		0x00000004
#define	AMDPM_TTP		0x00000008
#define	AMDPM_TM		0x00000010
#define	AMDPM_STC		0x00000020
#define	AMDPM_100MHZ_STEPS	0x00000040
#define	AMDPM_HW_PSTATE		0x00000080
#define	AMDPM_TSC_INVARIANT	0x00000100
#define	AMDPM_CPB		0x00000200

/*
 * AMD extended function 8000_0008h ecx info
 */
#define	AMDID_CMP_CORES		0x000000ff
#define	AMDID_COREID_SIZE	0x0000f000
#define	AMDID_COREID_SIZE_SHIFT	12

/*
 * CPUID manufacturers identifiers
 */
#define	AMD_VENDOR_ID		"AuthenticAMD"
#define	CENTAUR_VENDOR_ID	"CentaurHauls"
#define	INTEL_VENDOR_ID		"GenuineIntel"

/*
 * Model-specific registers for the i386 family
 */
#define	MSR_P5_MC_ADDR		0x000
#define	MSR_P5_MC_TYPE		0x001
#define	MSR_TSC			0x010
#define	MSR_P5_CESR		0x011
#define	MSR_P5_CTR0		0x012
#define	MSR_P5_CTR1		0x013
#define	MSR_IA32_PLATFORM_ID	0x017
#define	MSR_APICBASE		0x01b
#define	MSR_EBL_CR_POWERON	0x02a
#define	MSR_TEST_CTL		0x033
#define	MSR_BIOS_UPDT_TRIG	0x079
#define	MSR_BBL_CR_D0		0x088
#define	MSR_BBL_CR_D1		0x089
#define	MSR_BBL_CR_D2		0x08a
#define	MSR_BIOS_SIGN		0x08b
#define	MSR_PERFCTR0		0x0c1
#define	MSR_PERFCTR1		0x0c2
#define	MSR_MPERF		0x0e7
#define	MSR_APERF		0x0e8
#define	MSR_IA32_EXT_CONFIG	0x0ee	/* Undocumented. Core Solo/Duo only */
#define	MSR_MTRRcap		0x0fe
#define	MSR_BBL_CR_ADDR		0x116
#define	MSR_BBL_CR_DECC		0x118
#define	MSR_BBL_CR_CTL		0x119
#define	MSR_BBL_CR_TRIG		0x11a
#define	MSR_BBL_CR_BUSY		0x11b
#define	MSR_BBL_CR_CTL3		0x11e
#define	MSR_SYSENTER_CS_MSR	0x174
#define	MSR_SYSENTER_ESP_MSR	0x175
#define	MSR_SYSENTER_EIP_MSR	0x176
#define	MSR_MCG_CAP		0x179
#define	MSR_MCG_STATUS		0x17a
#define	MSR_MCG_CTL		0x17b
#define	MSR_EVNTSEL0		0x186
#define	MSR_EVNTSEL1		0x187
#define	MSR_THERM_CONTROL	0x19a
#define	MSR_THERM_INTERRUPT	0x19b
#define	MSR_THERM_STATUS	0x19c
#define	MSR_IA32_MISC_ENABLE	0x1a0
#define	MSR_IA32_TEMPERATURE_TARGET	0x1a2
#define	MSR_DEBUGCTLMSR		0x1d9
#define	MSR_LASTBRANCHFROMIP	0x1db
#define	MSR_LASTBRANCHTOIP	0x1dc
#define	MSR_LASTINTFROMIP	0x1dd
#define	MSR_LASTINTTOIP		0x1de
#define	MSR_ROB_CR_BKUPTMPDR6	0x1e0
#define	MSR_MTRRVarBase		0x200
#define	MSR_MTRR64kBase		0x250
#define	MSR_MTRR16kBase		0x258
#define	MSR_MTRR4kBase		0x268
#define	MSR_PAT			0x277
#define	MSR_MC0_CTL2		0x280
#define	MSR_MTRRdefType		0x2ff
#define	MSR_MC0_CTL		0x400
#define	MSR_MC0_STATUS		0x401
#define	MSR_MC0_ADDR		0x402
#define	MSR_MC0_MISC		0x403
#define	MSR_MC1_CTL		0x404
#define	MSR_MC1_STATUS		0x405
#define	MSR_MC1_ADDR		0x406
#define	MSR_MC1_MISC		0x407
#define	MSR_MC2_CTL		0x408
#define	MSR_MC2_STATUS		0x409
#define	MSR_MC2_ADDR		0x40a
#define	MSR_MC2_MISC		0x40b
#define	MSR_MC3_CTL		0x40c
#define	MSR_MC3_STATUS		0x40d
#define	MSR_MC3_ADDR		0x40e
#define	MSR_MC3_MISC		0x40f
#define	MSR_MC4_CTL		0x410
#define	MSR_MC4_STATUS		0x411
#define	MSR_MC4_ADDR		0x412
#define	MSR_MC4_MISC		0x413

/* X2APIC MSRs */
#define	MSR_APIC_ID		0x802
#define	MSR_APIC_VERSION	0x803
#define	MSR_APIC_TPR		0x808
#define	MSR_APIC_EOI		0x80b
#define	MSR_APIC_LDR		0x80d
#define	MSR_APIC_SVR		0x80f
#define	MSR_APIC_ISR0		0x810
#define	MSR_APIC_ISR1		0x811
#define	MSR_APIC_ISR2		0x812
#define	MSR_APIC_ISR3		0x813
#define	MSR_APIC_ISR4		0x814
#define	MSR_APIC_ISR5		0x815
#define	MSR_APIC_ISR6		0x816
#define	MSR_APIC_ISR7		0x817
#define	MSR_APIC_TMR0		0x818
#define	MSR_APIC_IRR0		0x820
#define	MSR_APIC_ESR		0x828
#define	MSR_APIC_ICR		0x830
#define	MSR_APIC_LVT_TIMER	0x832
#define	MSR_APIC_LVT_THERMAL	0x833
#define	MSR_APIC_LVT_PCINT	0x834
#define	MSR_APIC_LVT_LINT0	0x835
#define	MSR_APIC_LVT_LINT1	0x836
#define	MSR_APIC_LVT_ERROR	0x837
#define	MSR_APIC_ICR_TIMER	0x838
#define	MSR_APIC_CCR_TIMER	0x839
#define	MSR_APIC_DCR_TIMER	0x83e

/*
 * Constants related to MSR's.
 */
#define	APICBASE_RESERVED	0x000002ff
#define	APICBASE_BSP		0x00000100
#define	APICBASE_X2APIC		0x00000400
#define	APICBASE_ENABLED	0x00000800
#define	APICBASE_ADDRESS	0xfffff000

/*
 * PAT modes.
 */
#define	PAT_UNCACHEABLE		0x00
#define	PAT_WRITE_COMBINING	0x01
#define	PAT_WRITE_THROUGH	0x04
#define	PAT_WRITE_PROTECTED	0x05
#define	PAT_WRITE_BACK		0x06
#define	PAT_UNCACHED		0x07
#define	PAT_VALUE(i, m)		((long)(m) << (8 * (i)))
#define	PAT_MASK(i)		PAT_VALUE(i, 0xff)

/*
 * Constants related to MTRRs
 */
#define	MTRR_UNCACHEABLE	0x00
#define	MTRR_WRITE_COMBINING	0x01
#define	MTRR_WRITE_THROUGH	0x04
#define	MTRR_WRITE_PROTECTED	0x05
#define	MTRR_WRITE_BACK		0x06
#define	MTRR_N64K		8	/* numbers of fixed-size entries */
#define	MTRR_N16K		16
#define	MTRR_N4K		64
#define	MTRR_CAP_WC		0x0000000000000400
#define	MTRR_CAP_FIXED		0x0000000000000100
#define	MTRR_CAP_VCNT		0x00000000000000ff
#define	MTRR_DEF_ENABLE		0x0000000000000800
#define	MTRR_DEF_FIXED_ENABLE	0x0000000000000400
#define	MTRR_DEF_TYPE		0x00000000000000ff
#define	MTRR_PHYSBASE_PHYSBASE	0x000ffffffffff000
#define	MTRR_PHYSBASE_TYPE	0x00000000000000ff
#define	MTRR_PHYSMASK_PHYSMASK	0x000ffffffffff000
#define	MTRR_PHYSMASK_VALID	0x0000000000000800

/* Performance Control Register (5x86 only). */
#define	PCR0			0x20
#define	PCR0_RSTK		0x01	/* Enables return stack */
#define	PCR0_BTB		0x02	/* Enables branch target buffer */
#define	PCR0_LOOP		0x04	/* Enables loop */
#define	PCR0_AIS		0x08	/* Enables all instrcutions stalled to
								   serialize pipe. */
#define	PCR0_MLR		0x10	/* Enables reordering of misaligned loads */
#define	PCR0_BTBRT		0x40	/* Enables BTB test register. */
#define	PCR0_LSSER		0x80	/* Disable reorder */

/* Device Identification Registers */
#define	DIR0			0xfe
#define	DIR1			0xff

/*
 * Machine Check register constants.
 */
#define	MCG_CAP_COUNT		0x000000ff
#define	MCG_CAP_CTL_P		0x00000100
#define	MCG_CAP_EXT_P		0x00000200
#define	MCG_CAP_CMCI_P		0x00000400
#define	MCG_CAP_TES_P		0x00000800
#define	MCG_CAP_EXT_CNT		0x00ff0000
#define	MCG_CAP_SER_P		0x01000000
#define	MCG_STATUS_RIPV		0x00000001
#define	MCG_STATUS_EIPV		0x00000002
#define	MCG_STATUS_MCIP		0x00000004
#define	MCG_CTL_ENABLE		0xffffffffffffffff
#define	MCG_CTL_DISABLE		0x0000000000000000
#define	MSR_MC_CTL(x)		(MSR_MC0_CTL + (x) * 4)
#define	MSR_MC_STATUS(x)	(MSR_MC0_STATUS + (x) * 4)
#define	MSR_MC_ADDR(x)		(MSR_MC0_ADDR + (x) * 4)
#define	MSR_MC_MISC(x)		(MSR_MC0_MISC + (x) * 4)
#define	MSR_MC_CTL2(x)		(MSR_MC0_CTL2 + (x))	/* If MCG_CAP_CMCI_P */
#define	MC_STATUS_MCA_ERROR	0x000000000000ffff
#define	MC_STATUS_MODEL_ERROR	0x00000000ffff0000
#define	MC_STATUS_OTHER_INFO	0x01ffffff00000000
<<<<<<< HEAD
#define	MC_STATUS_COR_COUNT	0x001fffc000000000	/* If MCG_CAP_CMCI_P */
#define	MC_STATUS_TES_STATUS	0x0060000000000000	/* If MCG_CAP_TES_P */
#define	MC_STATUS_AR		0x0080000000000000	/* If MCG_CAP_TES_P */
#define	MC_STATUS_S		0x0100000000000000	/* If MCG_CAP_TES_P */
=======
#define	MC_STATUS_COR_COUNT	0x001fffc000000000	/* If MCG_CAP_TES_P */
#define	MC_STATUS_TES_STATUS	0x0060000000000000	/* If MCG_CAP_TES_P */
#define	MC_STATUS_AR		0x0080000000000000	/* If MCG_CAP_CMCI_P */
#define	MC_STATUS_S		0x0100000000000000	/* If MCG_CAP_CMCI_P */
>>>>>>> 6c4c7d0f
#define	MC_STATUS_PCC		0x0200000000000000
#define	MC_STATUS_ADDRV		0x0400000000000000
#define	MC_STATUS_MISCV		0x0800000000000000
#define	MC_STATUS_EN		0x1000000000000000
#define	MC_STATUS_UC		0x2000000000000000
#define	MC_STATUS_OVER		0x4000000000000000
#define	MC_STATUS_VAL		0x8000000000000000
#define	MC_MISC_RA_LSB		0x000000000000003f	/* If MCG_CAP_SER_P */
#define	MC_MISC_ADDRESS_MODE	0x00000000000001c0	/* If MCG_CAP_SER_P */
<<<<<<< HEAD
#define	MC_CTL2_THRESHOLD	0x0000000000007fff
=======
#define	MC_CTL2_THRESHOLD	0x0000000000003fff
>>>>>>> 6c4c7d0f
#define	MC_CTL2_CMCI_EN		0x0000000040000000

/*
 * The following four 3-byte registers control the non-cacheable regions.
 * These registers must be written as three separate bytes.
 *
 * NCRx+0: A31-A24 of starting address
 * NCRx+1: A23-A16 of starting address
 * NCRx+2: A15-A12 of starting address | NCR_SIZE_xx.
 *
 * The non-cacheable region's starting address must be aligned to the
 * size indicated by the NCR_SIZE_xx field.
 */
#define	NCR1	0xc4
#define	NCR2	0xc7
#define	NCR3	0xca
#define	NCR4	0xcd

#define	NCR_SIZE_0K	0
#define	NCR_SIZE_4K	1
#define	NCR_SIZE_8K	2
#define	NCR_SIZE_16K	3
#define	NCR_SIZE_32K	4
#define	NCR_SIZE_64K	5
#define	NCR_SIZE_128K	6
#define	NCR_SIZE_256K	7
#define	NCR_SIZE_512K	8
#define	NCR_SIZE_1M	9
#define	NCR_SIZE_2M	10
#define	NCR_SIZE_4M	11
#define	NCR_SIZE_8M	12
#define	NCR_SIZE_16M	13
#define	NCR_SIZE_32M	14
#define	NCR_SIZE_4G	15

/*
 * The address region registers are used to specify the location and
 * size for the eight address regions.
 *
 * ARRx + 0: A31-A24 of start address
 * ARRx + 1: A23-A16 of start address
 * ARRx + 2: A15-A12 of start address | ARR_SIZE_xx
 */
#define	ARR0	0xc4
#define	ARR1	0xc7
#define	ARR2	0xca
#define	ARR3	0xcd
#define	ARR4	0xd0
#define	ARR5	0xd3
#define	ARR6	0xd6
#define	ARR7	0xd9

#define	ARR_SIZE_0K		0
#define	ARR_SIZE_4K		1
#define	ARR_SIZE_8K		2
#define	ARR_SIZE_16K	3
#define	ARR_SIZE_32K	4
#define	ARR_SIZE_64K	5
#define	ARR_SIZE_128K	6
#define	ARR_SIZE_256K	7
#define	ARR_SIZE_512K	8
#define	ARR_SIZE_1M		9
#define	ARR_SIZE_2M		10
#define	ARR_SIZE_4M		11
#define	ARR_SIZE_8M		12
#define	ARR_SIZE_16M	13
#define	ARR_SIZE_32M	14
#define	ARR_SIZE_4G		15

/*
 * The region control registers specify the attributes associated with
 * the ARRx addres regions.
 */
#define	RCR0	0xdc
#define	RCR1	0xdd
#define	RCR2	0xde
#define	RCR3	0xdf
#define	RCR4	0xe0
#define	RCR5	0xe1
#define	RCR6	0xe2
#define	RCR7	0xe3

#define	RCR_RCD	0x01	/* Disables caching for ARRx (x = 0-6). */
#define	RCR_RCE	0x01	/* Enables caching for ARR7. */
#define	RCR_WWO	0x02	/* Weak write ordering. */
#define	RCR_WL	0x04	/* Weak locking. */
#define	RCR_WG	0x08	/* Write gathering. */
#define	RCR_WT	0x10	/* Write-through. */
#define	RCR_NLB	0x20	/* LBA# pin is not asserted. */

/* AMD Write Allocate Top-Of-Memory and Control Register */
#define	AMD_WT_ALLOC_TME	0x40000	/* top-of-memory enable */
#define	AMD_WT_ALLOC_PRE	0x20000	/* programmable range enable */
#define	AMD_WT_ALLOC_FRE	0x10000	/* fixed (A0000-FFFFF) range enable */

/* AMD64 MSR's */
#define	MSR_EFER	0xc0000080	/* extended features */
#define	MSR_STAR	0xc0000081	/* legacy mode SYSCALL target/cs/ss */
#define	MSR_LSTAR	0xc0000082	/* long mode SYSCALL target rip */
#define	MSR_CSTAR	0xc0000083	/* compat mode SYSCALL target rip */
#define	MSR_SF_MASK	0xc0000084	/* syscall flags mask */
#define	MSR_FSBASE	0xc0000100	/* base address of the %fs "segment" */
#define	MSR_GSBASE	0xc0000101	/* base address of the %gs "segment" */
#define	MSR_KGSBASE	0xc0000102	/* base address of the kernel %gs */
#define	MSR_PERFEVSEL0	0xc0010000
#define	MSR_PERFEVSEL1	0xc0010001
#define	MSR_PERFEVSEL2	0xc0010002
#define	MSR_PERFEVSEL3	0xc0010003
#undef MSR_PERFCTR0
#undef MSR_PERFCTR1
#define	MSR_PERFCTR0	0xc0010004
#define	MSR_PERFCTR1	0xc0010005
#define	MSR_PERFCTR2	0xc0010006
#define	MSR_PERFCTR3	0xc0010007
#define	MSR_SYSCFG	0xc0010010
#define	MSR_HWCR	0xc0010015
#define	MSR_IORRBASE0	0xc0010016
#define	MSR_IORRMASK0	0xc0010017
#define	MSR_IORRBASE1	0xc0010018
#define	MSR_IORRMASK1	0xc0010019
#define	MSR_TOP_MEM	0xc001001a	/* boundary for ram below 4G */
#define	MSR_TOP_MEM2	0xc001001d	/* boundary for ram above 4G */
#define	MSR_K8_UCODE_UPDATE	0xc0010020	/* update microcode */
#define	MSR_MC0_CTL_MASK	0xc0010044

/* VIA ACE crypto featureset: for via_feature_rng */
#define	VIA_HAS_RNG		1	/* cpu has RNG */

/* VIA ACE crypto featureset: for via_feature_xcrypt */
#define	VIA_HAS_AES		1	/* cpu has AES */
#define	VIA_HAS_SHA		2	/* cpu has SHA1 & SHA256 */
#define	VIA_HAS_MM		4	/* cpu has RSA instructions */
#define	VIA_HAS_AESCTR		8	/* cpu has AES-CTR instructions */

/* Centaur Extended Feature flags */
#define	VIA_CPUID_HAS_RNG	0x000004
#define	VIA_CPUID_DO_RNG	0x000008
#define	VIA_CPUID_HAS_ACE	0x000040
#define	VIA_CPUID_DO_ACE	0x000080
#define	VIA_CPUID_HAS_ACE2	0x000100
#define	VIA_CPUID_DO_ACE2	0x000200
#define	VIA_CPUID_HAS_PHE	0x000400
#define	VIA_CPUID_DO_PHE	0x000800
#define	VIA_CPUID_HAS_PMM	0x001000
#define	VIA_CPUID_DO_PMM	0x002000

/* VIA ACE xcrypt-* instruction context control options */
#define	VIA_CRYPT_CWLO_ROUND_M		0x0000000f
#define	VIA_CRYPT_CWLO_ALG_M		0x00000070
#define	VIA_CRYPT_CWLO_ALG_AES		0x00000000
#define	VIA_CRYPT_CWLO_KEYGEN_M		0x00000080
#define	VIA_CRYPT_CWLO_KEYGEN_HW	0x00000000
#define	VIA_CRYPT_CWLO_KEYGEN_SW	0x00000080
#define	VIA_CRYPT_CWLO_NORMAL		0x00000000
#define	VIA_CRYPT_CWLO_INTERMEDIATE	0x00000100
#define	VIA_CRYPT_CWLO_ENCRYPT		0x00000000
#define	VIA_CRYPT_CWLO_DECRYPT		0x00000200
#define	VIA_CRYPT_CWLO_KEY128		0x0000000a	/* 128bit, 10 rds */
#define	VIA_CRYPT_CWLO_KEY192		0x0000040c	/* 192bit, 12 rds */
#define	VIA_CRYPT_CWLO_KEY256		0x0000080e	/* 256bit, 15 rds */

#endif /* !_MACHINE_SPECIALREG_H_ */<|MERGE_RESOLUTION|>--- conflicted
+++ resolved
@@ -134,7 +134,6 @@
 #define	CPUID2_MOVBE	0x00400000
 #define	CPUID2_POPCNT	0x00800000
 #define	CPUID2_AESNI	0x02000000
-<<<<<<< HEAD
 #define	CPUID2_HV	0x80000000
 
 /*
@@ -145,8 +144,6 @@
 #define	CPUTPM1_TURBO	0x00000002
 #define	CPUTPM1_ARAT	0x00000004
 #define	CPUTPM2_EFFREQ	0x00000001
-=======
->>>>>>> 6c4c7d0f
 
 /*
  * Important bits in the AMD extended cpuid flags
@@ -336,6 +333,7 @@
 #define	MSR_APIC_TMR0		0x818
 #define	MSR_APIC_IRR0		0x820
 #define	MSR_APIC_ESR		0x828
+#define	MSR_APIC_LVT_CMCI	0x82F
 #define	MSR_APIC_ICR		0x830
 #define	MSR_APIC_LVT_TIMER	0x832
 #define	MSR_APIC_LVT_THERMAL	0x833
@@ -428,17 +426,10 @@
 #define	MC_STATUS_MCA_ERROR	0x000000000000ffff
 #define	MC_STATUS_MODEL_ERROR	0x00000000ffff0000
 #define	MC_STATUS_OTHER_INFO	0x01ffffff00000000
-<<<<<<< HEAD
 #define	MC_STATUS_COR_COUNT	0x001fffc000000000	/* If MCG_CAP_CMCI_P */
 #define	MC_STATUS_TES_STATUS	0x0060000000000000	/* If MCG_CAP_TES_P */
 #define	MC_STATUS_AR		0x0080000000000000	/* If MCG_CAP_TES_P */
 #define	MC_STATUS_S		0x0100000000000000	/* If MCG_CAP_TES_P */
-=======
-#define	MC_STATUS_COR_COUNT	0x001fffc000000000	/* If MCG_CAP_TES_P */
-#define	MC_STATUS_TES_STATUS	0x0060000000000000	/* If MCG_CAP_TES_P */
-#define	MC_STATUS_AR		0x0080000000000000	/* If MCG_CAP_CMCI_P */
-#define	MC_STATUS_S		0x0100000000000000	/* If MCG_CAP_CMCI_P */
->>>>>>> 6c4c7d0f
 #define	MC_STATUS_PCC		0x0200000000000000
 #define	MC_STATUS_ADDRV		0x0400000000000000
 #define	MC_STATUS_MISCV		0x0800000000000000
@@ -448,11 +439,7 @@
 #define	MC_STATUS_VAL		0x8000000000000000
 #define	MC_MISC_RA_LSB		0x000000000000003f	/* If MCG_CAP_SER_P */
 #define	MC_MISC_ADDRESS_MODE	0x00000000000001c0	/* If MCG_CAP_SER_P */
-<<<<<<< HEAD
 #define	MC_CTL2_THRESHOLD	0x0000000000007fff
-=======
-#define	MC_CTL2_THRESHOLD	0x0000000000003fff
->>>>>>> 6c4c7d0f
 #define	MC_CTL2_CMCI_EN		0x0000000040000000
 
 /*
